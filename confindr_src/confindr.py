#!/usr/bin/env python
from confindr_src.methods import check_acceptable_xmx, check_for_databases_and_download, check_valid_base_fraction, \
    dependency_check, find_paired_reads, find_unpaired_reads, find_contamination, get_version, write_output
import multiprocessing
import subprocess
import traceback
import argparse
import logging
import shutil
import os
<<<<<<< HEAD
=======
import pysam
from Bio import SeqIO
from confindr_src.database_setup import download_cgmlst_derived_data, download_mash_sketch
from confindr_src.wrappers import mash
from confindr_src.wrappers import bbtools


def run_cmd(cmd):
    """
    Runs a command using subprocess, and returns both the stdout and stderr from that command
    If exit code from command is non-zero, raises subproess.CalledProcessError
    :param cmd: command to run as a string, as it would be called on the command line
    :return: out, err: Strings that are the stdout and stderr from the command called.
    """
    p = subprocess.Popen(cmd, shell=True, stdout=subprocess.PIPE, stderr=subprocess.PIPE)
    out, err = p.communicate()
    out = out.decode('utf-8')
    err = err.decode('utf-8')
    if p.returncode != 0:
        raise subprocess.CalledProcessError(p.returncode, cmd=cmd)
    return out, err


def write_to_logfile(logfile, out, err, cmd):
    """
    Writes stdout, stderr, and a command to a logfile
    :param logfile: Path to file to write output to.
    :param out: Stdout of program called, as a string
    :param err: Stderr of program called, as a string
    :param cmd: command that was used
    """
    with open(logfile, 'a+') as outfile:
        outfile.write('Command used: {}\n\n'.format(cmd))
        outfile.write('STDOUT: {}\n\n'.format(out))
        outfile.write('STDERR: {}\n\n'.format(err))


def dependency_check(dependency):
    """
    Uses shutil to check if a dependency is installed (won't check version of anything - just presence)
    :param dependency: The dependency as it would be called on the command line (i.e. for blastn, would be blastn)
    :return: True if dependency is present, False if it is not found.
    """
    if shutil.which(dependency) is not None:
        return True
    else:
        return False


def find_paired_reads(fastq_directory, forward_id='_R1', reverse_id='_R2'):
    """
    Looks at a directory to try to find paired fastq files. Should be able to find anything fastq.
    :param fastq_directory: Complete path to directory containing fastq files.
    :param forward_id: Identifier for forward reads. Default R1.
    :param reverse_id: Identifier for reverse reads. Default R2.
    :return: List containing pairs of fastq files, in format [[forward_1, reverse_1], [forward_2, reverse_2]], etc.
    """
    pair_list = list()

    fastq_files = glob.glob(os.path.join(fastq_directory, '*.f*q*'))
    for name in sorted(fastq_files):
        if forward_id in name and os.path.isfile(name.replace(forward_id, reverse_id)):
            pair_list.append([name, name.replace(forward_id, reverse_id)])
    return pair_list


def find_unpaired_reads(fastq_directory, forward_id='_R1', reverse_id='_R2', find_fasta=False):
    """
    Looks at a directory to find unpaired fastq files.
    :param fastq_directory: Complete path to directory containing fastq files.
    :param forward_id: Identifier for forward reads. Default _R1.
    :param reverse_id: Identifier for forward reads. Default _R2.
    :param find_fasta: If False, will look for fastq files. Otherwise, looks for Fasta files.
    :return: List of files that appear to be unpaired reads.
    """
    read_list = list()
    if find_fasta is False:
        fastq_files = glob.glob(os.path.join(fastq_directory, '*.f*q*'))
    else:
        # Very misnamed!
        fastq_files = glob.glob(os.path.join(fastq_directory, '*.f*a*'))
    for name in sorted(fastq_files):
        # Iterate through files, adding them to our list of unpaired reads if:
        # 1) They don't have the forward identifier or the reverse identifier in their name.
        # 2) They have forward but the reverse isn't there.
        # 3) They have reverse but the forward isn't there.
        if forward_id not in name and reverse_id not in name:
            read_list.append([name])
        elif forward_id in name and not os.path.isfile(name.replace(forward_id, reverse_id)):
            read_list.append([name])
        elif reverse_id in name and not os.path.isfile(name.replace(reverse_id, forward_id)):
            read_list.append([name])
    return read_list


def find_genusspecific_allele_list(profiles_file, target_genus):
    """
    A new way of making our specific databases: Make our profiles file have lists of every gene/allele present for
    each genus instead of just excluding a few genes for each. This way, should have much smaller databases
    while managing to make ConFindr a decent bit faster (maybe)
    :param profiles_file: Path to profiles file.
    :param target_genus: Genus you want to make a custom database for (STR)
    :return: List of gene/allele combinations that should be part of species-specific database.
    """
    alleles = list()
    with open(profiles_file) as f:
        lines = f.readlines()
    for line in lines:
        line = line.rstrip()
        genus = line.split(':')[0]
        if genus == target_genus:
            alleles = line.split(':')[1].split(',')[:-1]
    return alleles


def setup_allelespecific_database(fasta_file, database_folder, allele_list):
    """
    Since some genera have some rMLST genes missing, or two copies of some genes, genus-specific databases are needed.
    This will take only the alleles known to be part of each genus and write them to a genus-specific file.
    :param database_folder: Path to folder where rMLST_combined is stored.
    :param fasta_file: Path to fasta file to write allele-specific database to.
    :param allele_list: allele list generated by find_genusspecific_allele_list
    """
    index = SeqIO.index(os.path.join(database_folder, 'rMLST_combined.fasta'), 'fasta')
    seqs = list()
    for s in allele_list:
        try:
            seqs.append(index[s])
        except KeyError:
            logging.warning('Tried to add {} to allele-specific database, but could not find it.'.format(s))
    SeqIO.write(seqs, fasta_file, 'fasta')


def extract_rmlst_genes(pair, database, forward_out, reverse_out, threads=12, logfile=None):
    """
    Given a pair of reads and an rMLST database, will extract reads that contain sequence from the database.
    :param pair: List containing path to forward reads at index 0 and path to reverse reads at index 1.
    :param database: Path to rMLST database, in FASTA format.
    :param forward_out: Filepath to write forward reads to (STR)
    :param reverse_out: Filepath to write reverse reads to (STR)
    :param threads: Number of threads to use (INT)
    :param logfile: Logfile to write command/stdout/stderr to. If None, nothing will be written.
    """
    out, err, cmd = bbtools.bbduk_bait(database, pair[0], forward_out, reverse_in=pair[1],
                                       reverse_out=reverse_out, threads=str(threads), returncmd=True)
    if logfile:
        write_to_logfile(logfile, out, err, cmd)


def find_cross_contamination(databases, reads, tmpdir='tmp', log='log.txt', threads=1, min_matching_hashes=40):
    """
    Uses mash to find out whether or not a sample has more than one genus present, indicating cross-contamination.
    :param databases: A databases folder, which must contain refseq.msh, a mash sketch that has one representative
    per genus from refseq.
    :param reads: Relative path(s) to either unpaired (type STR) or paired (type LIST) FASTQ reads
    :param tmpdir: Temporary directory to store mash result files in.
    :param log: Logfile to write to.
    :param threads: Number of threads to run mash with.
    :param min_matching_hashes: Minimum number of matching hashes in a MASH screen in order for a genus to be
    considered present in a sample. Default is 40
    :return: cross_contam: a bool that is True if more than one genus is found, and False otherwise.
    :return: genera_present: A string. If only one genus is found, string is NA. If more than one genus is found,
    the string is a list of genera present, separated by colons (i.e. for Escherichia and Salmonella found, string would
    be 'Escherichia:Salmonella'
    """
    genera_present = list()
    if type(reads) is str:
        out, err, cmd = mash.screen('{database}/refseq.msh'.format(database=databases), reads,
                                    threads=threads,
                                    w='',
                                    # i='0.95',
                                    i='0.85',
                                    output_file=os.path.join(tmpdir, 'screen.tab'),
                                    returncmd=True)
    else:
        out, err, cmd = mash.screen('{database}/refseq.msh'.format(database=databases), reads[0],
                                    reads[1],
                                    threads=threads,
                                    w='',
                                    # i='0.95',
                                    i='0.85',
                                    output_file=os.path.join(tmpdir, 'screen.tab'),
                                    returncmd=True)
    write_to_logfile(log, out, err, cmd)
    screen_output = mash.read_mash_screen(os.path.join(tmpdir, 'screen.tab'))
    for item in screen_output:
        mash_genus = item.query_id.split('/')[-3]
        if mash_genus == 'Shigella':
            mash_genus = 'Escherichia'
        matching_hashes = int(item.shared_hashes.split('/')[0])
        # Only add the genus to the genera_present list of the number of matching hashes exceeds the cutoff
        if matching_hashes >= min_matching_hashes:
            if mash_genus not in genera_present:
                genera_present.append(mash_genus)
    if len(genera_present) == 1:
        genera_present = genera_present[0]
    elif len(genera_present) == 0:
        genera_present = 'ND'
    else:
        tmpstr = ''
        for mash_genus in genera_present:
            tmpstr += mash_genus + ':'
        genera_present = tmpstr[:-1]
    return genera_present


def number_of_bases_above_threshold(high_quality_base_count, base_count_cutoff=2, base_fraction_cutoff=None):
    """
    Finds if a site has at least two bases of  high quality, enough that it can be considered
    fairly safe to say that base is actually there.
    :param high_quality_base_count: Dictionary of count of HQ bases at a position where key is base and values is the
    count of that base.
    :param base_count_cutoff: Number of bases needed to support multiple allele presence.
    :param base_fraction_cutoff: Fraction of bases needed to support multiple allele presence.
    :return: True if site has at least base_count_cutoff/base_fraction_cutoff bases, False otherwise
    (changeable by user)
    """

    # make a dict by dictionary comprehension where values are True or False for each base depending on whether the
    # count meets the threshold.
    # Method differs depending on whether absolute or fraction cutoff is specified
    if base_fraction_cutoff:
        total_hq_base_count = sum(high_quality_base_count.values())
        bases_above_threshold = {base: float(count)/total_hq_base_count >= base_fraction_cutoff and
                                 count >= base_count_cutoff for (base, count) in high_quality_base_count.items()}
    else:
        bases_above_threshold = {base: count >= base_count_cutoff for (base, count) in high_quality_base_count.items()}

    # True is equal to 1 so sum of the number of Trues in the bases_above_threshold dict is the number of bases
    # passing threshold
    return sum(bases_above_threshold.values())


def find_if_multibase(column, quality_cutoff, base_cutoff, base_fraction_cutoff):
    """
    Finds if a position in a pileup has more than one base present.
    :param column: A pileupColumn generated by pysam
    :param quality_cutoff: Desired min phred quality for a base in order to be counted towards a multi-allelic column
    :param base_cutoff: Minimum number of bases needed to support presence of a base.
    :param base_fraction_cutoff: Minimum fraction of bases needed to support presence of a base.
    If specified, noth the base_cutoff and base_fraction_cutoff will have to be met
    :return: If position has more than one base, a dictionary with counts for the bases. Otherwise, returns
    empty dictionary
    """
    # Sometimes the qualities come out to ridiculously high (>70) values. Looks to be because sometimes reads
    # are overlapping and the qualities get summed for overlapping bases. Issue opened on pysam.
    unfiltered_base_qualities = dict()
    for read in column.pileups:
        if read.query_position is not None:  # Not entirely sure why this is sometimes None, but it causes bad stuff
            reference_sequence = read.alignment.get_reference_sequence()
            previous_position = read.query_position - 1 if read.query_position > 1 else 0
            next_position = read.query_position + 1  # This causes index errors. Fix at some point soon.
            # Another stringency check - to make sure that we're actually looking at a point mutation, check that the
            # base before and after the one we're looking at match the reference. With Nanopore data, lots of indels and
            # the like cause false positives, so this filters those out.
            try:  # Need to actually handle this at some point. For now, be lazy
                previous_reference_base = reference_sequence[previous_position]
                next_reference_base = reference_sequence[next_position]
                previous_base = read.alignment.query_sequence[previous_position]
                next_base = read.alignment.query_sequence[next_position]
                base = read.alignment.query_sequence[read.query_position]
                quality = read.alignment.query_qualities[read.query_position]
                if previous_reference_base == previous_base and next_reference_base == next_base:
                    if base not in unfiltered_base_qualities:
                        unfiltered_base_qualities[base] = [quality]
                    else:
                        unfiltered_base_qualities[base].append(quality)
            except IndexError:
                pass
    # Now check that at least two bases for each of the bases present high quality.
    # first remove all low quality bases
    # Use dictionary comprehension to make a new dictionary where only scores above threshold are kept.
    # Internally list comprehension is used to filter the list
    filtered_base_qualities = {base: [score for score in scores if score >= quality_cutoff] for (base, scores) in
                               unfiltered_base_qualities.items()}

    # Now remove bases that have no high quality scores
    # Use dictionary comprehension to make a new dictionary where bases that have a non-empty scores list are kept
    filtered_base_qualities = {base: scores for (base, scores) in filtered_base_qualities.items() if scores}
 
    # If we less than two bases with high quality scores, ignore things.
    if len(filtered_base_qualities) < 2:
        return dict()

    # Now that filtered_base_qualities only contains bases with more than one HQ base, make just a dict with base
    # counts with dict comprehension
    high_quality_base_count = {base: len(scores) for (base, scores) in filtered_base_qualities.items()}
    
    if number_of_bases_above_threshold(high_quality_base_count,
                                       base_count_cutoff=base_cutoff,
                                       base_fraction_cutoff=base_fraction_cutoff) > 1:
        logging.debug('base qualities before filtering: {0}'.format(unfiltered_base_qualities))
        logging.debug('base qualities after filtering: {0}'.format(filtered_base_qualities))
        logging.debug('SNVs found at position {0}: {1}\n'.format(column.pos, high_quality_base_count))
        return high_quality_base_count
    else:
        # logging.debug('No SNVs\n')
        return dict()


def get_contig_names(fasta_file):
    """
    Gets contig names from a fasta file using SeqIO.
    :param fasta_file: Full path to uncompressed, fasta-formatted file
    :return: List of contig names.
    """
    contig_names = list()
    for contig in SeqIO.parse(fasta_file, 'fasta'):
        contig_names.append(contig.id)
    return contig_names


def read_contig(contig_name, bamfile_name, reference_fasta, quality_cutoff=20, base_cutoff=2,
                base_fraction_cutoff=None, fasta=False):
    """
    Examines a contig to find if there are positions where more than one base is present.
    :param contig_name: Name of contig as a string.
    :param bamfile_name: Full path to bamfile. Must be sorted/indexed
    :param reference_fasta: Full path to fasta file that was used to generate the bamfile.
    :param quality_cutoff: Bases must have at least this phred score to be considered (INT)
    :param base_cutoff: At least this many bases must support a minor variant (INT)
    :param base_fraction_cutoff: At least this percentage of bases must support minor variant (FLOAT)
    :param fasta: Boolean on whether the samples are in FASTA format. Default is False
    :return: Dictionary of positions where more than one base is present. Keys are contig name, values are positions
    """
    bamfile = pysam.AlignmentFile(bamfile_name, 'rb')
    multibase_position_dict = dict()
    to_write = list()
    # If analysing FASTA files, a single base difference is all that is expected
    if fasta:
        base_cutoff = 1
    # These parameters seem to be fairly undocumented with pysam, but I think that they should make the output
    # that I'm getting to match up with what I'm seeing in Tablet.
    for column in bamfile.pileup(contig_name,
                                 stepper='samtools',
                                 ignore_orphans=False,
                                 fastafile=pysam.FastaFile(reference_fasta),
                                 min_base_quality=0):

        base_dict = find_if_multibase(column,
                                      quality_cutoff=quality_cutoff,
                                      base_cutoff=base_cutoff,
                                      base_fraction_cutoff=base_fraction_cutoff)

        if base_dict:
            # Pysam starts counting at 0, whereas we actually want to start counting at 1.
            actual_position = column.pos + 1
            if column.reference_name in multibase_position_dict:
                multibase_position_dict[column.reference_name].append(actual_position)
            else:
                multibase_position_dict[column.reference_name] = [actual_position]
            to_write.append('{reference},{position},{bases},{coverage}\n'
                            .format(reference=column.reference_name,
                                    position=actual_position,
                                    bases=base_dict_to_string(base_dict),
                                    coverage=sum(base_dict.values())))
    bamfile.close()
    return multibase_position_dict, to_write


def find_rmlst_type(kma_report, rmlst_report):
    """
    Uses a report generated by KMA to determine what allele is present for each rMLST gene.
    :param kma_report: The .res report generated by KMA.
    :param rmlst_report: rMLST report file to write information to.
    :return: a sorted list of loci present, in format gene_allele
    """
    genes_to_use = dict()
    score_dict = dict()
    gene_alleles = list()
    with open(kma_report) as tsvfile:
        reader = csv.DictReader(tsvfile, delimiter='\t')
        for row in reader:
            gene_allele = row['#Template']
            score = int(row['Score'])
            gene = gene_allele.split('_')[0]
            allele = gene_allele.split('_')[1]
            if gene not in score_dict:
                score_dict[gene] = score
                genes_to_use[gene] = allele
            else:
                if score > score_dict[gene]:
                    score_dict[gene] = score
                    genes_to_use[gene] = allele
    for gene in genes_to_use:
        gene_alleles.append(gene + '_' + genes_to_use[gene].replace(' ', ''))
    gene_alleles = sorted(gene_alleles)
    with open(rmlst_report, 'w') as f:
        f.write('Gene,Allele\n')
        for gene_allele in gene_alleles:
            gene = gene_allele.split('_')[0]
            allele = gene_allele.split('_')[1]
            f.write('{},{}\n'.format(gene, allele))
    return gene_alleles


def base_dict_to_string(base_dict):
    """
    Converts a dictionary to a string. {'C': 12, 'A':4} gets converted to C:12;A:4
    :param base_dict: Dictionary of bases and counts created by find_if_multibase
    :return: String representing that dictionary.
    """
    outstr = ''
    # First, sort base_dict so that major allele always comes first - makes output report nicer to look at.
    base_list = sorted(base_dict.items(), key=lambda kv: kv[1], reverse=True)
    for base in base_list:
        outstr += '{}:{};'.format(base[0], base[1])
    return outstr[:-1]


def find_total_sequence_length(fasta_file):
    """
    Totals up number of bases in a fasta file.
    :param fasta_file: Path to an uncompressed, fasta-formatted file.
    :return: Number of total bases in file, as an int.
    """
    total_length = 0
    for sequence in SeqIO.parse(fasta_file, 'fasta'):
        total_length += len(sequence.seq)
    return total_length


def estimate_percent_contamination(contamination_report_file):
    """
    Estimates the percent contamination of a sample (and standard deviation).
    :param contamination_report_file: File created by read_contig,
    :return: Estimated percent contamination and standard deviation.
    """
    contam_levels = list()
    with open(contamination_report_file) as csvfile:
        reader = csv.DictReader(csvfile)
        for row in reader:
            lowest_count = 99999
            base_counts = row['Bases'].split(';')
            for count in base_counts:
                num_bases = int(count.split(':')[1])
                if num_bases < lowest_count:
                    lowest_count = num_bases
            total_coverage = int(row['Coverage'])
            contam_levels.append(lowest_count*100/total_coverage)
    return '%.2f' % (np.mean(contam_levels)), '%.2f' % np.std(contam_levels)


def find_contamination(pair, output_folder, databases_folder, forward_id='_R1', threads=1, keep_files=False,
                       quality_cutoff=20, base_cutoff=2, base_fraction_cutoff=0.05, cgmlst_db=None, xmx=None,
                       tmpdir=None, data_type='Illumina', use_rmlst=False, cross_details=False, min_matching_hashes=40,
                       fasta=False):
    """
    This needs some documentation fairly badly, so here we go.
    :param pair: This has become a misnomer. If the input reads are actually paired, needs to be a list
    with the full filepath to forward reads at index 0 and full path to reverse reads at index 1.
    If reads are unpaired, should be a list of length 1 with the only entry being the full filepath to read set.
    :param output_folder: Folder where outputs (confindr log and report, and other stuff) will be stored.
    This will be created if it does not exist. (I think - should write a test that double checks this).
    :param databases_folder: Full path to folder where ConFindr's databases live. These files can be
    downloaded from figshare in .tar.gz format (https://ndownloader.figshare.com/files/11864267), and
    will be automatically downloaded if the script is run from the command line.
    :param forward_id: Identifier that marks reads as being in the forward direction for paired reads.
    Defaults to _R1
    :param threads: Number of threads to run analyses with. All parts of this pipeline scale pretty well,
    so more is better.
    :param keep_files: Boolean that says whether or not to keep temporary files.
    :param quality_cutoff: Integer of the phred score required to have a base count towards a multiallelic site.
    :param base_cutoff: Integer of number of bases needed to have a base be part of a multiallelic site.
    :param base_fraction_cutoff: Float of fraction of bases needed to have a base be part of a multiallelic site.
    If specified will be used in parallel with base_cutoff
    :param cgmlst_db: if None, we're using rMLST, if True, using some sort of custom cgMLST database. This requires some
    custom parameters.
    :param xmx: if None, BBTools will use auto memory detection. If string, BBTools will use what's specified as their
    memory request.
    :param tmpdir: if None, any genus-specifc databases that need to be created will be written to ConFindr DB location.
    :param data_type: Either Illumina or Nanopore, depending on what type your reads are. (STR)
    :param use_rmlst: If False, use cgderived data instead of rMLST where possible. If True, always use rMLST. (BOOL)
    :param cross_details: If False, stop workflow when cross contamination is detected. If True, continue so estimates
    of percent contamination can be found (BOOL)
    :param min_matching_hashes: Minimum number of matching hashes in a MASH screen in order for a genus to be
    considered present in a sample. Default is 40
    :param fasta: Boolean on whether the samples are in FASTA format. Default is False
    """
    if os.path.isfile(os.path.join(databases_folder, 'download_date.txt')):
        with open(os.path.join(databases_folder, 'download_date.txt')) as f:
            database_download_date = f.readline().rstrip()
    else:
        database_download_date = 'ND'
    log = os.path.join(output_folder, 'confindr_log.txt')
    if len(pair) == 2:
        sample_name = os.path.split(pair[0])[-1].split(forward_id)[0]
        paired = True
        logging.debug('Sample is paired. Sample name is {}'.format(sample_name))
    else:
        sample_name = os.path.split(pair[0])[-1].split('.')[0]
        paired = False
        logging.debug('Sample is unpaired. Sample name is {}'.format(sample_name))
    sample_tmp_dir = os.path.join(output_folder, sample_name)
    if not os.path.isdir(sample_tmp_dir):
        os.makedirs(sample_tmp_dir)

    logging.info('Checking for cross-species contamination...')
    if paired:
        genus = find_cross_contamination(databases_folder,
                                         reads=pair,
                                         tmpdir=sample_tmp_dir,
                                         log=log,
                                         threads=threads,
                                         min_matching_hashes=min_matching_hashes)
    else:
        genus = find_cross_contamination(databases_folder,
                                         reads=pair[0],
                                         tmpdir=sample_tmp_dir,
                                         log=log,
                                         threads=threads,
                                         min_matching_hashes=min_matching_hashes)
    if len(genus.split(':')) > 1:
        if not cross_details:
            write_output(output_report=os.path.join(output_folder, 'confindr_report.csv'),
                         sample_name=sample_name,
                         multi_positions=0,
                         genus=genus,
                         percent_contam='ND',
                         contam_stddev='ND',
                         total_gene_length=0,
                         database_download_date=database_download_date)
            logging.info('Found cross-contamination! Skipping rest of analysis...\n')
            if keep_files is False:
                shutil.rmtree(sample_tmp_dir)
            return
    # Setup genus-specific databases, if necessary.
    if cgmlst_db is not None:
        # Sanity check that the DB specified is actually a file, otherwise, quit with appropriate error message.
        if not os.path.isfile(cgmlst_db):
            logging.error('ERROR: Specified cgMLST file ({}) does not exist. Please check the path and try again.'
                          .format(cgmlst_db))
            quit(code=1)
        sample_database = cgmlst_db
    else:
        db_folder = databases_folder if tmpdir is None else tmpdir
        if not os.path.isdir(db_folder):
            os.makedirs(db_folder)
        if genus != 'ND':
            # Logic here is as follows: users can either have both rMLST databases, which cover all of bacteria,
            # cgmlst-derived databases, which cover only Escherichia, Salmonella, and Listeria (may add more at some
            # point), or they can have both. They can also set priority to either always use rMLST, or to use my
            # core-genome derived stuff and fall back on rMLST if they're trying to look at a genus I haven't created
            # a scheme for.
            #
            if len(genus.split(':')) > 1:
                predominant_genus = genus.split(':')[0]
            else:
                predominant_genus = genus
            # In the event rmlst databases have priority, always use them.
            if use_rmlst is True:
                sample_database = os.path.join(db_folder, '{}_db.fasta'.format(predominant_genus))
                if not os.path.isfile(sample_database):

                    if os.path.isfile(os.path.join(db_folder, 'gene_allele.txt')) and \
                            os.path.isfile(os.path.join(db_folder, 'rMLST_combined.fasta')):
                        logging.info('Setting up rMLST genus-specific database for genus {}...'
                                     .format(predominant_genus))
                        allele_list = find_genusspecific_allele_list(os.path.join(db_folder, 'gene_allele.txt'),
                                                                     predominant_genus)
                        # Create the allele-specific database
                        setup_allelespecific_database(fasta_file=sample_database,
                                                      database_folder=db_folder,
                                                      allele_list=allele_list)
            else:
                # Check if a cgderived database is available. If not, try to use rMLST database.
                sample_database = os.path.join(db_folder, '{}_db_cgderived.fasta'.format(predominant_genus))
                if not os.path.isfile(sample_database):
                    sample_database = os.path.join(db_folder, '{}_db.fasta'.format(predominant_genus))
                    # Create genus specific database if it doesn't already exist and we have the necessary rMLST files.
                    if os.path.isfile(os.path.join(db_folder, 'rMLST_combined.fasta')) and \
                            os.path.isfile(os.path.join(db_folder, 'gene_allele.txt')) and not \
                            os.path.isfile(sample_database):
                        logging.info('Setting up core genome genus-specific database for genus {}...'
                                     .format(predominant_genus))
                        allele_list = find_genusspecific_allele_list(os.path.join(db_folder, 'gene_allele.txt'),
                                                                     predominant_genus)
                        setup_allelespecific_database(fasta_file=sample_database,
                                                      database_folder=db_folder,
                                                      allele_list=allele_list)

        else:
            sample_database = os.path.join(db_folder, 'rMLST_combined.fasta')

    # If a user has gotten to this point and they don't have any database available to do analysis because
    # they don't have rMLST downloaded and we don't have a cg-derived database available, boot them with a helpful
    # message.
    if not os.path.isfile(sample_database):
        write_output(output_report=os.path.join(output_folder, 'confindr_report.csv'),
                     sample_name=sample_name,
                     multi_positions=0,
                     genus=genus,
                     percent_contam='ND',
                     contam_stddev='ND',
                     total_gene_length=0,
                     database_download_date=database_download_date)
        logging.info('Did not find databases for genus {genus}. You can download the rMLST database to get access to '
                     'all genera (see https://olc-bioinformatics.github.io/ConFindr/install/). Alternatively, if you '
                     'have a high-quality core-genome derived database for your genome of interest, we would be happy '
                     'to add it - open an issue at https://github.com/OLC-Bioinformatics/ConFindr/issues with the '
                     'title "Add genus-specific database: {genus}"\n'.format(genus=genus))
        if keep_files is False:
            shutil.rmtree(sample_tmp_dir)
        return

    # Extract rMLST reads and quality trim.
    logging.info('Extracting conserved core genes...')
    if paired:
        if xmx is None:
            out, err, cmd = bbtools.bbduk_bait(reference=sample_database,
                                               forward_in=pair[0],
                                               reverse_in=pair[1],
                                               forward_out=os.path.join(sample_tmp_dir, 'rmlst_R1.fastq.gz'),
                                               reverse_out=os.path.join(sample_tmp_dir, 'rmlst_R2.fastq.gz'),
                                               threads=threads,
                                               returncmd=True)
        else:
            out, err, cmd = bbtools.bbduk_bait(reference=sample_database,
                                               forward_in=pair[0],
                                               reverse_in=pair[1],
                                               forward_out=os.path.join(sample_tmp_dir, 'rmlst_R1.fastq.gz'),
                                               reverse_out=os.path.join(sample_tmp_dir, 'rmlst_R2.fastq.gz'),
                                               threads=threads,
                                               Xmx=xmx,
                                               returncmd=True)
    else:
        if data_type == 'Nanopore' or fasta:
            forward_out = os.path.join(sample_tmp_dir, 'trimmed.fastq.gz')
        else:
            forward_out = os.path.join(sample_tmp_dir, 'rmlst.fastq.gz')
        if xmx is None:
            out, err, cmd = bbtools.bbduk_bait(reference=sample_database, forward_in=pair[0],
                                               forward_out=forward_out,
                                               returncmd=True, threads=threads)
        else:
            out, err, cmd = bbtools.bbduk_bait(reference=sample_database, forward_in=pair[0],
                                               forward_out=forward_out, Xmx=xmx,
                                               returncmd=True, threads=threads)
    write_to_logfile(log, out, err, cmd)
    logging.info('Quality trimming...')
    if data_type == 'Illumina':
        if paired:
            if xmx is None:
                out, err, cmd = bbtools.bbduk_trim(forward_in=os.path.join(sample_tmp_dir, 'rmlst_R1.fastq.gz'),
                                                   reverse_in=os.path.join(sample_tmp_dir, 'rmlst_R2.fastq.gz'),
                                                   forward_out=os.path.join(sample_tmp_dir, 'trimmed_R1.fastq.gz'),
                                                   reverse_out=os.path.join(sample_tmp_dir, 'trimmed_R2.fastq.gz'),
                                                   threads=str(threads), returncmd=True)
            else:
                out, err, cmd = bbtools.bbduk_trim(forward_in=os.path.join(sample_tmp_dir, 'rmlst_R1.fastq.gz'),
                                                   reverse_in=os.path.join(sample_tmp_dir, 'rmlst_R2.fastq.gz'),
                                                   forward_out=os.path.join(sample_tmp_dir, 'trimmed_R1.fastq.gz'),
                                                   reverse_out=os.path.join(sample_tmp_dir, 'trimmed_R2.fastq.gz'),
                                                   Xmx=xmx,
                                                   threads=str(threads),
                                                   returncmd=True)

        else:
            if not fasta:
                if xmx is None:
                    out, err, cmd = bbtools.bbduk_trim(forward_in=os.path.join(sample_tmp_dir, 'rmlst.fastq.gz'),
                                                       forward_out=os.path.join(sample_tmp_dir, 'trimmed.fastq.gz'),
                                                       returncmd=True,
                                                       threads=threads)
                else:
                    out, err, cmd = bbtools.bbduk_trim(forward_in=os.path.join(sample_tmp_dir, 'rmlst.fastq.gz'),
                                                       forward_out=os.path.join(sample_tmp_dir, 'trimmed.fastq.gz'),
                                                       returncmd=True,
                                                       threads=threads,
                                                       Xmx=xmx)
        write_to_logfile(log, out, err, cmd)

    logging.info('Detecting contamination...')
    # Now do mapping in two steps - first, map reads back to database with ambiguous reads matching all - this
    # will be used to get a count of number of reads aligned to each gene/allele so we can create a custom rmlst file
    # with only the most likely allele for each gene.
    if not os.path.isfile(sample_database + '.fai'):  # Don't bother re-indexing, this only needs to happen once.
        pysam.faidx(sample_database)
    kma_database = sample_database.replace('.fasta', '') + '_kma'
    kma_report = os.path.join(sample_tmp_dir, 'kma_rmlst')
    if not os.path.isfile(kma_database + '.name'):  # The .name is one of the files KMA creates when making a database.
        logging.info('Since this is the first time you are using this database, it needs to be indexed by KMA. '
                     'This might take a while')
        cmd = 'kma index -i {} -o {}'.format(sample_database, kma_database)  # NOTE: Need KMA >=1.2.0 for this to work.
        out, err = run_cmd(cmd)
        write_to_logfile(log, out, err, cmd)

    # Run KMA.
    if paired:
        cmd = 'kma -ipe {forward_in} {reverse_in} -t_db {kma_database} -o {kma_report} ' \
              '-t {threads}'.format(forward_in=os.path.join(sample_tmp_dir, 'trimmed_R1.fastq.gz'),
                                    reverse_in=os.path.join(sample_tmp_dir, 'trimmed_R2.fastq.gz'),
                                    kma_database=kma_database,
                                    kma_report=kma_report,
                                    threads=threads)
        out, err = run_cmd(cmd)
        write_to_logfile(log, out, err, cmd)
    else:
        if data_type == 'Illumina':
            # Use the FASTA file (rather than the readsd) as the input
            if fasta:
                cmd = 'kma -i {input_reads} -t_db {kma_database} -mem_mode -ID 100 -ConClave 2 -ex_mode ' \
                      '-o {kma_report} -t {threads}'\
                    .format(input_reads=pair[0],
                            kma_database=kma_database,
                            kma_report=kma_report,
                            threads=threads)
            else:
                cmd = 'kma -i {input_reads} -t_db {kma_database} -o {kma_report} ' \
                      '-t {threads}'.format(input_reads=os.path.join(sample_tmp_dir, 'trimmed.fastq.gz'),
                                            kma_database=kma_database,
                                            kma_report=kma_report,
                                            threads=threads)
        else:
            # Recommended Nanopore settings from KMA repo: https://bitbucket.org/genomicepidemiology/kma
            cmd = 'kma -i {input_reads} -t_db {kma_database} -o {kma_report} -mem_mode -mp 20 -mrs 0.0 -bcNano ' \
                  '-t {threads}'.format(input_reads=os.path.join(sample_tmp_dir, 'trimmed.fastq.gz'),
                                        kma_database=kma_database,
                                        kma_report=kma_report,
                                        threads=threads)
        out, err = run_cmd(cmd)
        write_to_logfile(log, out, err, cmd)

    rmlst_report = os.path.join(output_folder, sample_name + '_rmlst.csv')
    gene_alleles = find_rmlst_type(kma_report=kma_report + '.res',
                                   rmlst_report=rmlst_report)

    with open(os.path.join(sample_tmp_dir, 'rmlst.fasta'), 'w') as f:
        for contig in SeqIO.parse(sample_database, 'fasta'):
            if contig.id in gene_alleles:
                f.write('>{}\n'.format(contig.id))
                f.write(str(contig.seq) + '\n')

    rmlst_gene_length = find_total_sequence_length(os.path.join(sample_tmp_dir, 'rmlst.fasta'))
    logging.debug('Total gene length is {}'.format(rmlst_gene_length))
    pysam_pass = True
    # Second step of mapping - Do a mapping of our baited reads against a fasta file that has only one allele per
    # rMLST gene.
    try:
        pysam.faidx(os.path.join(sample_tmp_dir, 'rmlst.fasta'))
        if paired:
            cmd = 'bbmap.sh ref={ref} in={forward_in} in2={reverse_in} out={outbam} threads={threads} mdtag ' \
                  'nodisk'.format(ref=os.path.join(sample_tmp_dir, 'rmlst.fasta'),
                                  forward_in=os.path.join(sample_tmp_dir, 'trimmed_R1.fastq.gz'),
                                  reverse_in=os.path.join(sample_tmp_dir, 'trimmed_R2.fastq.gz'),
                                  outbam=os.path.join(sample_tmp_dir, 'out_2.bam'),
                                  threads=threads)
            if cgmlst_db is not None:
                # Lots of core genes seem to have relatives within a genome that are at ~70 percent identity. This means
                # that reads that shouldn't map do, and cause false positives. Adding in this sub-filter means that
                # reads can only have one mismatch, so they actually have to be from the right gene for this to work.
                cmd += ' subfilter=1'
            if xmx:
                cmd += ' -Xmx{}'.format(xmx)
            out, err = run_cmd(cmd)
            write_to_logfile(log, out, err, cmd)
        else:
            #
            if data_type == 'Illumina' and not fasta:
                cmd = 'bbmap.sh ref={ref} in={forward_in} out={outbam} threads={threads} mdtag ' \
                      'nodisk'.format(ref=os.path.join(sample_tmp_dir, 'rmlst.fasta'),
                                      forward_in=os.path.join(sample_tmp_dir, 'trimmed.fastq.gz'),
                                      outbam=os.path.join(sample_tmp_dir, 'out_2.bam'),
                                      threads=threads)
                if cgmlst_db is not None:
                    # Core genes can have relatives within a genome that are at ~70 percent identity. This means
                    # that reads that shouldn't map do, and cause false positives. Adding in this sub-filter means that
                    # reads can only have one mismatch, so they have to be from the right gene for this to work.
                    cmd += ' subfilter=1'
                if xmx:
                    cmd += ' -Xmx{}'.format(xmx)
                out, err = run_cmd(cmd)
                write_to_logfile(log, out, err, cmd)
            else:
                cmd = 'minimap2 --MD -t {threads} -ax map-ont {ref} {reads} ' \
                      '> {outsam}'.format(ref=os.path.join(sample_tmp_dir, 'rmlst.fasta'),
                                          reads=os.path.join(sample_tmp_dir, 'trimmed.fastq.gz'),
                                          outsam=os.path.join(sample_tmp_dir, 'out_2.sam'),
                                          threads=threads)
                out, err = run_cmd(cmd)
                write_to_logfile(log, out, err, cmd)
                outbam = os.path.join(sample_tmp_dir, 'out_2.bam')
                # Apparently have to perform equivalent of a touch on this file for this to work.
                fh = open(outbam, 'w')
                fh.close()
                pysam.view('-b', '-o', outbam, os.path.join(sample_tmp_dir, 'out_2.sam'), save_stdout=outbam)
        pysam.sort('-o', os.path.join(sample_tmp_dir, 'contamination.bam'), os.path.join(sample_tmp_dir, 'out_2.bam'))
        pysam.index(os.path.join(sample_tmp_dir, 'contamination.bam'))
        # Now find number of multi-positions for each rMLST gene/allele combination
        multi_positions = 0

        # Run the BAM parsing in parallel! Some refactoring of the code would likely be a good idea so this
        # isn't quite so ugly, but it works.
        p = multiprocessing.Pool(processes=threads)
        bamfile_list = [os.path.join(sample_tmp_dir, 'contamination.bam')] * len(gene_alleles)
        # bamfile_list = [os.path.join(sample_tmp_dir, 'rmlst.bam')] * len(gene_alleles)
        reference_fasta_list = [os.path.join(sample_tmp_dir, 'rmlst.fasta')] * len(gene_alleles)
        fasta_list = [fasta] * len(gene_alleles)
        quality_cutoff_list = [quality_cutoff] * len(gene_alleles)
        base_cutoff_list = [base_cutoff] * len(gene_alleles)
        base_fraction_list = [base_fraction_cutoff] * len(gene_alleles)
        multibase_dict_list = list()
        report_write_list = list()
        for multibase_dict, report_write in p.starmap(read_contig, zip(gene_alleles, bamfile_list, reference_fasta_list,
                                                                       quality_cutoff_list, base_cutoff_list,
                                                                       base_fraction_list, fasta_list), chunksize=1):
            multibase_dict_list.append(multibase_dict)
            report_write_list.append(report_write)
        p.close()
        p.join()
    except SamtoolsError:
        pysam_pass = False
        multi_positions = 0
        multibase_dict_list = list()
        report_write_list = list()
    # Write out report info.
    report_file = os.path.join(output_folder, sample_name + '_contamination.csv')
    with open(report_file, 'w') as r:
        r.write('{reference},{position},{bases},{coverage}\n'.format(reference='Gene',
                                                                     position='Position',
                                                                     bases='Bases',
                                                                     coverage='Coverage'))
        for item in report_write_list:
            for contamination_info in item:
                r.write(contamination_info)

    # Total up the number of multibase positions.
    for multibase_position_dict in multibase_dict_list:
        multi_positions += sum([len(snp_positions) for snp_positions in multibase_position_dict.values()])
    if cgmlst_db is None:
        snp_cutoff = int(rmlst_gene_length/10000) + 1
    elif fasta:
        snp_cutoff = 1
    else:
        snp_cutoff = 10
    if multi_positions >= snp_cutoff:
        percent_contam, contam_stddev = estimate_percent_contamination(contamination_report_file=report_file)
    else:
        percent_contam = 0
        contam_stddev = 0
    logging.info('Done! Number of contaminating SNVs found: {}\n'.format(multi_positions))
    write_output(output_report=os.path.join(output_folder, 'confindr_report.csv'),
                 sample_name=sample_name,
                 multi_positions=multi_positions,
                 genus=genus,
                 percent_contam=percent_contam,
                 contam_stddev=contam_stddev,
                 total_gene_length=rmlst_gene_length,
                 snp_cutoff=snp_cutoff,
                 database_download_date=database_download_date,
                 pysam_pass=pysam_pass)
    if keep_files is False:
        shutil.rmtree(sample_tmp_dir)


def write_output(output_report, sample_name, multi_positions, genus, percent_contam, contam_stddev, total_gene_length,
                 database_download_date, snp_cutoff=3, pysam_pass=True):
    """
    Function that writes the output generated by ConFindr to a report file. Appends to a file that already exists,
    or creates the file if it doesn't already exist.
    :param output_report: Path to CSV output report file. Should have headers SampleName,Genus,NumContamSNVs,
    ContamStatus,PercentContam, and PercentContamStandardDeviation, in that order.
    :param sample_name: string - name of sample
    :param multi_positions: integer - number of positions that were found to have more than one base present.
    :param genus: string - The genus of your sample
    :param percent_contam: float - Estimated percentage contamination
    :param contam_stddev: float - Standard deviation of percentage contamination
    :param total_gene_length: integer - number of bases examined to make a contamination call.
    :param database_download_date:
    :param snp_cutoff: Number of cSNVs to use to call a sample contaminated. Default 3. (INT)
    :param pysam_pass: Boolean of whether pysam encountered an error
    """
    # If the report file hasn't been created, make it, with appropriate header.
    if not os.path.isfile(output_report):
        with open(os.path.join(output_report), 'w') as f:
            f.write('Sample,Genus,NumContamSNVs,ContamStatus,PercentContam,PercentContamStandardDeviation,'
                    'BasesExamined,DatabaseDownloadDate\n')
    if pysam_pass:
        if multi_positions >= snp_cutoff or len(genus.split(':')) > 1:
            contaminated = True
        else:
            contaminated = False
    else:
        contaminated = 'Pysam SamtoolsError'
        multi_positions = 'ND'
        percent_contam = 'ND'
        contam_stddev = 'ND'
    with open(output_report, 'a+') as f:
        f.write('{samplename},{genus},{numcontamsnvs},'
                '{contamstatus},{percent_contam},{contam_stddev},'
                '{gene_length},{database_download_date}\n'.format(samplename=sample_name,
                                                                  genus=genus,
                                                                  numcontamsnvs=multi_positions,
                                                                  contamstatus=contaminated,
                                                                  percent_contam=percent_contam,
                                                                  contam_stddev=contam_stddev,
                                                                  gene_length=total_gene_length,
                                                                  database_download_date=database_download_date))


def check_for_databases_and_download(database_location):
    # Check for the files necessary - should have rMLST_combined.fasta, gene_allele.txt, profiles.txt, and refseq.msh
    necessary_files = ['Escherichia_db_cgderived.fasta', 'Listeria_db_cgderived.fasta',
                       'Salmonella_db_cgderived.fasta', 'refseq.msh']
    optional_files = ['rMLST_combined.fasta', 'gene_allele.txt', 'profiles.txt']
    all_files_present = True
    for necessary_file in necessary_files:
        if not os.path.isfile(os.path.join(database_location, necessary_file)):
            logging.warning('Could not find {}'.format(necessary_file))
            all_files_present = False

    if not all_files_present:
        logging.warning('Databases not present - downloading basic databases now...')
        if not os.path.isdir(database_location):
            os.makedirs(database_location)
        download_mash_sketch(database_location)
        download_cgmlst_derived_data(database_location)

    optional_files_present = True
    for optional_file in optional_files:
        if not os.path.isfile(os.path.join(database_location, optional_file)):
            optional_files_present = False
    if not optional_files_present:
        logging.warning('Did not find rMLST databases, if you want to use ConFindr on genera other than Listeria, '
                        'Salmonella, and Escherichia, you\'ll need to download them. Instructions are available at '
                        'https://olc-bioinformatics.github.io/ConFindr/install/#downloading-confindr-databases\n')


def check_valid_base_fraction(base_fraction):
    """
    Checks that base fraction specified is either None, and therefore won't be used, or is between 0 and 1.
    :param base_fraction: Base fraction, which should be either None or a float.
    :return: True if base fraction is valid, False if not.
    """
    if base_fraction is None:
        return True
    if 0 <= base_fraction <= 1:
        return True
    else:
        return False


def check_acceptable_xmx(xmx_string):
    """
    BBTools can have their memory set manually. This will check that the memory setting is actually valid
    :param xmx_string: The users requested XMX, as a string.
    :return: True if the Xmx string will be accepted by BBTools, otherwise false.
    """
    acceptable_xmx = True
    acceptable_suffixes = ['K', 'M', 'G']
    if xmx_string[-1].upper() not in acceptable_suffixes:
        acceptable_xmx = False
        logging.error('ERROR: Memory must be specified as K (kilobytes), M (megabytes), or G (gigabytes). '
                      'Your specified suffix was {}.'.format(xmx_string[-1]))
    if '.' in xmx_string:
        acceptable_xmx = False
        logging.error('ERROR: Xmx strings must be integers, floating point numbers are not accepted.')
    if not str.isdigit(xmx_string[:-1]):
        acceptable_xmx = False
        logging.error('ERROR: The amount of memory requested was not an integer.')
    return acceptable_xmx
>>>>>>> dee202c0


def confindr(args):
    # Check for dependencies.
    all_dependencies_present = True
    # Re-enable minimap2 as dependency once nanopore stuff actually works.
    if args.data_type == 'Illumina':
        dependencies = ['bbmap.sh', 'bbduk.sh', 'mash', 'kma']
    else:
        dependencies = ['bbduk.sh', 'mash', 'minimap2', 'kma']

    for dependency in dependencies:
        if dependency_check(dependency) is False:
            logging.error('Dependency {} not found. Please make sure it is installed and present'
                          ' on your $PATH.'.format(dependency))
            all_dependencies_present = False
    if not all_dependencies_present:
        logging.error('Could not find all necessary dependencies, quitting...')
        quit(code=1)

    # Check that the base fraction specified actually makes sense.
    if check_valid_base_fraction(args.base_fraction_cutoff) is False:
        logging.error('Base fraction must be between 0 and 1 if specified. Input value was: {}'
                      .format(args.base_fraction_cutoff))
        quit(code=1)

    # If user specified Xmx, make sure that they actually entered a value that will work. If not, the method will tell
    # them what they did wrong. Then quit.
    if args.Xmx:
        valid_xmx = check_acceptable_xmx(args.Xmx)
        if valid_xmx is False:
            quit(code=1)

    # Don't yet have cgmlst support with Nanopore reads - don't let user do this.
    if args.cgmlst and args.data_type == 'Nanopore':
        logging.error('ERROR: cgMLST schemes not yet supported for Nanopore reads. Quitting...')
        quit(code=1)

    if args.data_type == 'Nanopore':
        logging.warning('WARNING: Nanopore contamination detection is highly experimental. Any results should be taken '
                        'with several very large grains of salt. If you are going to try this, try setting -q to '
                        'somewhere in the range of 12-15, and only count things as contaminated that have at least '
                        '10 contaminating SNVs. Even then, results may be wonky. In particular, samples with lots of '
                        'depth will probably always show up as contaminated.')

    # Make the output directory.
    if not os.path.isdir(args.output_name):
        os.makedirs(args.output_name)
    # Remove any reports created by previous iterations of ConFindr
    try:
        os.remove(os.path.join(args.output_name, 'confindr_report.csv'))
    except FileNotFoundError:
        pass
    # Set the minimum number of matching hashes
    min_matching_hashes = args.min_matching_hashes
    # Check if databases necessary to run are present, and download them if they aren't
    check_for_databases_and_download(database_location=args.databases)

    # Figure out what pairs of reads, as well as unpaired reads, are present.
    paired_reads = find_paired_reads(args.input_directory,
                                     forward_id=args.forward_id,
                                     reverse_id=args.reverse_id)
    unpaired_reads = find_unpaired_reads(args.input_directory,
                                         forward_id=args.forward_id,
                                         reverse_id=args.reverse_id,
                                         find_fasta=args.fasta)
    # Consolidate read lists
    reads = sorted(paired_reads + unpaired_reads)
    # Process paired reads, one sample at a time.
    for fastq in reads:
        if len(fastq) == 1:
            sample_name = os.path.split(fastq[0])[-1].split('.')[0]
        else:
            sample_name = os.path.split(fastq[0])[-1].split(args.forward_id)[0]
        logging.info('Beginning analysis of sample {}...'.format(sample_name))
        try:
            find_contamination(pair=fastq,
                               forward_id=args.forward_id,
                               threads=args.threads,
                               output_folder=args.output_name,
                               databases_folder=args.databases,
                               keep_files=args.keep_files,
                               quality_cutoff=args.quality_cutoff,
                               base_cutoff=args.base_cutoff,
                               base_fraction_cutoff=args.base_fraction_cutoff,
                               cgmlst_db=args.cgmlst,
                               xmx=args.Xmx,
                               tmpdir=args.tmp,
                               data_type=args.data_type,
                               use_rmlst=args.rmlst,
                               cross_details=args.cross_details,
                               min_matching_hashes=min_matching_hashes,
                               fasta=args.fasta,
                               debug=args.verbosity)
        except subprocess.CalledProcessError:
            # If something unforeseen goes wrong, traceback will be printed to screen.
            # We then add the sample to the report with a note that it failed.
            multi_positions = 0
            genus = 'Error processing sample'
            write_output(output_report=os.path.join(args.output_name, 'confindr_report.csv'),
                         sample_name=sample_name,
                         multi_positions=multi_positions,
                         genus=genus,
                         percent_contam='ND',
                         contam_stddev='ND',
                         total_gene_length=0,
                         database_download_date='ND')
            logging.warning('Encountered error when attempting to run ConFindr on sample '
                            '{sample}. Skipping...'.format(sample=sample_name))
            logging.warning('Error encounted was:\n{}'.format(traceback.format_exc()))
            if args.keep_files is False:
                shutil.rmtree(os.path.join(args.output_name, sample_name))
    if args.keep_files is False and args.tmp is not None:
        shutil.rmtree(args.tmp)
    logging.info('Contamination detection complete!')


def main():
    version = get_version()
    cpu_count = multiprocessing.cpu_count()
    parser = argparse.ArgumentParser()
    parser.add_argument('-i', '--input_directory',
                        type=str,
                        required=True,
                        help='Folder that contains fastq files you want to check for contamination. '
                             'Will find any file that contains .fq or .fastq in the filename.')
    parser.add_argument('-o', '--output_name',
                        type=str,
                        required=True,
                        help='Base name for output/temporary directories.')
    parser.add_argument('-d', '--databases',
                        type=str,
                        default=os.environ.get('CONFINDR_DB', os.path.expanduser('~/.confindr_db')),
                        help='Databases folder. To download these, you will need to get access to the rMLST databases. '
                             'For complete instructions on how to do this, please see '
                             'https://olc-bioinformatics.github.io/ConFindr/install/#downloading-confindr-databases')
    parser.add_argument('--rmlst',
                        default=False,
                        action='store_true',
                        help='Activate to prefer using rMLST databases over core-gene derived databases. By default,'
                             'ConFindr will use core-gene derived databases where available.')
    parser.add_argument('-t', '--threads',
                        type=int,
                        default=cpu_count,
                        help='Number of threads to run analysis with.')
    parser.add_argument('-tmp', '--tmp',
                        type=str,
                        help='If your ConFindr databases are in a location you don\'t have write access to, '
                             'you can enter this option to specify a temporary directory to put genus-specific '
                             'databases to.')
    parser.add_argument('-k', '--keep_files',
                        default=False,
                        action='store_true',
                        help='By default, intermediate files are deleted. Activate this flag to keep intermediate '
                             'files.')
    parser.add_argument('-q', '--quality_cutoff',
                        type=int,
                        default=20,
                        help='Base quality needed to support a multiple allele call. Defaults to 20.')
    parser.add_argument('-b', '--base_cutoff',
                        type=int,
                        default=None,
                        help='Number of bases necessary to support a multiple allele call. Is automatically calculated '
                             'based on gene-specific quality score, length and depth of coverage.')
    parser.add_argument('-bf', '--base_fraction_cutoff',
                        type=float,
                        default=0.05,
                        help='Fraction of bases necessary to support a multiple allele call. Particularly useful when '
                             'dealing with very high coverage samples. Default is 0.05.')
    parser.add_argument('-e', '--error_cutoff',
                        type=float,
                        default=1.0,
                        help='Value to use for the calculated error cutoff when setting the base cutoff value. '
                             'Default is 1.0%')
    parser.add_argument('-fid', '--forward_id',
                        type=str,
                        default='_R1',
                        help='Identifier for forward reads.')
    parser.add_argument('-rid', '--reverse_id',
                        type=str,
                        default='_R2',
                        help='Identifier for reverse reads.')
    parser.add_argument('-v', '--version',
                        action='version',
                        version=version)
    parser.add_argument('-dt', '--data_type',
                        choices=['Illumina', 'Nanopore'],
                        default='Illumina',
                        help='Type of input data. Default is Illumina, but can be used for Nanopore too. No PacBio '
                             'support (yet).')
    parser.add_argument('-Xmx', '--Xmx',
                        type=str,
                        help='Very occasionally, parts of the pipeline that use the BBMap suite will have their memory '
                             'reservation fail and request not enough, or sometimes negative, memory. If this happens '
                             'to you, you can use this flag to override automatic memory reservation and use an amount '
                             'of memory requested by you. -Xmx 20g will specify 20 gigs of RAM, and -Xmx 800m '
                             'will specify 800 megs.')
    parser.add_argument('-cgmlst', '--cgmlst',
                        type=str,
                        help='Path to a cgMLST database to use for contamination detection instead of using the default'
                             ' rMLST database. Sequences in this file should have headers in format '
                             '>genename_allelenumber. To speed up ConFindr runs, clustering the cgMLST database with '
                             'CD-HIT before running ConFindr is recommended. This is highly experimental, results '
                             'should be interpreted with great care.')
    parser.add_argument('--fasta',
                        default=False,
                        action='store_true',
                        help='If activated, will look for FASTA files instead of FASTQ for unpaired reads.')
    parser.add_argument('-verbosity', '--verbosity',
                        choices=['debug', 'info', 'warning'],
                        default='info',
                        help='Amount of output you want printed to the screen. Defaults to info, which should be good '
                             'for most users.')
    parser.add_argument('-cross_details', '--cross_details',
                        action='store_true',
                        help='Continue ConFindr analyses on samples with two or more genera identified. Default is '
                             'False')
    parser.add_argument('-m', '--min_matching_hashes',
                        default=150,
                        type=int,
                        help='Minimum number of matching hashes in a MASH screen in order for a genus to be considered '
                             'present in a sample. Default is 150')
    args = parser.parse_args()
    # Setup the logger. TODO: Different colors for different levels.
    if args.verbosity == 'info':
        logging.basicConfig(format='\033[92m \033[1m %(asctime)s \033[0m %(message)s ',
                            level=logging.INFO,
                            datefmt='%Y-%m-%d %H:%M:%S')
    elif args.verbosity == 'debug':
        logging.basicConfig(format='\033[92m \033[1m %(asctime)s \033[0m %(message)s ',
                            level=logging.DEBUG,
                            datefmt='%Y-%m-%d %H:%M:%S')
    elif args.verbosity == 'warning':
        logging.basicConfig(format='\033[92m \033[1m %(asctime)s \033[0m %(message)s ',
                            level=logging.WARNING,
                            datefmt='%Y-%m-%d %H:%M:%S')

    logging.info('Welcome to {version}! Beginning analysis of your samples...'.format(version=version))
    confindr(args)


if __name__ == '__main__':
    main()<|MERGE_RESOLUTION|>--- conflicted
+++ resolved
@@ -8,970 +8,6 @@
 import logging
 import shutil
 import os
-<<<<<<< HEAD
-=======
-import pysam
-from Bio import SeqIO
-from confindr_src.database_setup import download_cgmlst_derived_data, download_mash_sketch
-from confindr_src.wrappers import mash
-from confindr_src.wrappers import bbtools
-
-
-def run_cmd(cmd):
-    """
-    Runs a command using subprocess, and returns both the stdout and stderr from that command
-    If exit code from command is non-zero, raises subproess.CalledProcessError
-    :param cmd: command to run as a string, as it would be called on the command line
-    :return: out, err: Strings that are the stdout and stderr from the command called.
-    """
-    p = subprocess.Popen(cmd, shell=True, stdout=subprocess.PIPE, stderr=subprocess.PIPE)
-    out, err = p.communicate()
-    out = out.decode('utf-8')
-    err = err.decode('utf-8')
-    if p.returncode != 0:
-        raise subprocess.CalledProcessError(p.returncode, cmd=cmd)
-    return out, err
-
-
-def write_to_logfile(logfile, out, err, cmd):
-    """
-    Writes stdout, stderr, and a command to a logfile
-    :param logfile: Path to file to write output to.
-    :param out: Stdout of program called, as a string
-    :param err: Stderr of program called, as a string
-    :param cmd: command that was used
-    """
-    with open(logfile, 'a+') as outfile:
-        outfile.write('Command used: {}\n\n'.format(cmd))
-        outfile.write('STDOUT: {}\n\n'.format(out))
-        outfile.write('STDERR: {}\n\n'.format(err))
-
-
-def dependency_check(dependency):
-    """
-    Uses shutil to check if a dependency is installed (won't check version of anything - just presence)
-    :param dependency: The dependency as it would be called on the command line (i.e. for blastn, would be blastn)
-    :return: True if dependency is present, False if it is not found.
-    """
-    if shutil.which(dependency) is not None:
-        return True
-    else:
-        return False
-
-
-def find_paired_reads(fastq_directory, forward_id='_R1', reverse_id='_R2'):
-    """
-    Looks at a directory to try to find paired fastq files. Should be able to find anything fastq.
-    :param fastq_directory: Complete path to directory containing fastq files.
-    :param forward_id: Identifier for forward reads. Default R1.
-    :param reverse_id: Identifier for reverse reads. Default R2.
-    :return: List containing pairs of fastq files, in format [[forward_1, reverse_1], [forward_2, reverse_2]], etc.
-    """
-    pair_list = list()
-
-    fastq_files = glob.glob(os.path.join(fastq_directory, '*.f*q*'))
-    for name in sorted(fastq_files):
-        if forward_id in name and os.path.isfile(name.replace(forward_id, reverse_id)):
-            pair_list.append([name, name.replace(forward_id, reverse_id)])
-    return pair_list
-
-
-def find_unpaired_reads(fastq_directory, forward_id='_R1', reverse_id='_R2', find_fasta=False):
-    """
-    Looks at a directory to find unpaired fastq files.
-    :param fastq_directory: Complete path to directory containing fastq files.
-    :param forward_id: Identifier for forward reads. Default _R1.
-    :param reverse_id: Identifier for forward reads. Default _R2.
-    :param find_fasta: If False, will look for fastq files. Otherwise, looks for Fasta files.
-    :return: List of files that appear to be unpaired reads.
-    """
-    read_list = list()
-    if find_fasta is False:
-        fastq_files = glob.glob(os.path.join(fastq_directory, '*.f*q*'))
-    else:
-        # Very misnamed!
-        fastq_files = glob.glob(os.path.join(fastq_directory, '*.f*a*'))
-    for name in sorted(fastq_files):
-        # Iterate through files, adding them to our list of unpaired reads if:
-        # 1) They don't have the forward identifier or the reverse identifier in their name.
-        # 2) They have forward but the reverse isn't there.
-        # 3) They have reverse but the forward isn't there.
-        if forward_id not in name and reverse_id not in name:
-            read_list.append([name])
-        elif forward_id in name and not os.path.isfile(name.replace(forward_id, reverse_id)):
-            read_list.append([name])
-        elif reverse_id in name and not os.path.isfile(name.replace(reverse_id, forward_id)):
-            read_list.append([name])
-    return read_list
-
-
-def find_genusspecific_allele_list(profiles_file, target_genus):
-    """
-    A new way of making our specific databases: Make our profiles file have lists of every gene/allele present for
-    each genus instead of just excluding a few genes for each. This way, should have much smaller databases
-    while managing to make ConFindr a decent bit faster (maybe)
-    :param profiles_file: Path to profiles file.
-    :param target_genus: Genus you want to make a custom database for (STR)
-    :return: List of gene/allele combinations that should be part of species-specific database.
-    """
-    alleles = list()
-    with open(profiles_file) as f:
-        lines = f.readlines()
-    for line in lines:
-        line = line.rstrip()
-        genus = line.split(':')[0]
-        if genus == target_genus:
-            alleles = line.split(':')[1].split(',')[:-1]
-    return alleles
-
-
-def setup_allelespecific_database(fasta_file, database_folder, allele_list):
-    """
-    Since some genera have some rMLST genes missing, or two copies of some genes, genus-specific databases are needed.
-    This will take only the alleles known to be part of each genus and write them to a genus-specific file.
-    :param database_folder: Path to folder where rMLST_combined is stored.
-    :param fasta_file: Path to fasta file to write allele-specific database to.
-    :param allele_list: allele list generated by find_genusspecific_allele_list
-    """
-    index = SeqIO.index(os.path.join(database_folder, 'rMLST_combined.fasta'), 'fasta')
-    seqs = list()
-    for s in allele_list:
-        try:
-            seqs.append(index[s])
-        except KeyError:
-            logging.warning('Tried to add {} to allele-specific database, but could not find it.'.format(s))
-    SeqIO.write(seqs, fasta_file, 'fasta')
-
-
-def extract_rmlst_genes(pair, database, forward_out, reverse_out, threads=12, logfile=None):
-    """
-    Given a pair of reads and an rMLST database, will extract reads that contain sequence from the database.
-    :param pair: List containing path to forward reads at index 0 and path to reverse reads at index 1.
-    :param database: Path to rMLST database, in FASTA format.
-    :param forward_out: Filepath to write forward reads to (STR)
-    :param reverse_out: Filepath to write reverse reads to (STR)
-    :param threads: Number of threads to use (INT)
-    :param logfile: Logfile to write command/stdout/stderr to. If None, nothing will be written.
-    """
-    out, err, cmd = bbtools.bbduk_bait(database, pair[0], forward_out, reverse_in=pair[1],
-                                       reverse_out=reverse_out, threads=str(threads), returncmd=True)
-    if logfile:
-        write_to_logfile(logfile, out, err, cmd)
-
-
-def find_cross_contamination(databases, reads, tmpdir='tmp', log='log.txt', threads=1, min_matching_hashes=40):
-    """
-    Uses mash to find out whether or not a sample has more than one genus present, indicating cross-contamination.
-    :param databases: A databases folder, which must contain refseq.msh, a mash sketch that has one representative
-    per genus from refseq.
-    :param reads: Relative path(s) to either unpaired (type STR) or paired (type LIST) FASTQ reads
-    :param tmpdir: Temporary directory to store mash result files in.
-    :param log: Logfile to write to.
-    :param threads: Number of threads to run mash with.
-    :param min_matching_hashes: Minimum number of matching hashes in a MASH screen in order for a genus to be
-    considered present in a sample. Default is 40
-    :return: cross_contam: a bool that is True if more than one genus is found, and False otherwise.
-    :return: genera_present: A string. If only one genus is found, string is NA. If more than one genus is found,
-    the string is a list of genera present, separated by colons (i.e. for Escherichia and Salmonella found, string would
-    be 'Escherichia:Salmonella'
-    """
-    genera_present = list()
-    if type(reads) is str:
-        out, err, cmd = mash.screen('{database}/refseq.msh'.format(database=databases), reads,
-                                    threads=threads,
-                                    w='',
-                                    # i='0.95',
-                                    i='0.85',
-                                    output_file=os.path.join(tmpdir, 'screen.tab'),
-                                    returncmd=True)
-    else:
-        out, err, cmd = mash.screen('{database}/refseq.msh'.format(database=databases), reads[0],
-                                    reads[1],
-                                    threads=threads,
-                                    w='',
-                                    # i='0.95',
-                                    i='0.85',
-                                    output_file=os.path.join(tmpdir, 'screen.tab'),
-                                    returncmd=True)
-    write_to_logfile(log, out, err, cmd)
-    screen_output = mash.read_mash_screen(os.path.join(tmpdir, 'screen.tab'))
-    for item in screen_output:
-        mash_genus = item.query_id.split('/')[-3]
-        if mash_genus == 'Shigella':
-            mash_genus = 'Escherichia'
-        matching_hashes = int(item.shared_hashes.split('/')[0])
-        # Only add the genus to the genera_present list of the number of matching hashes exceeds the cutoff
-        if matching_hashes >= min_matching_hashes:
-            if mash_genus not in genera_present:
-                genera_present.append(mash_genus)
-    if len(genera_present) == 1:
-        genera_present = genera_present[0]
-    elif len(genera_present) == 0:
-        genera_present = 'ND'
-    else:
-        tmpstr = ''
-        for mash_genus in genera_present:
-            tmpstr += mash_genus + ':'
-        genera_present = tmpstr[:-1]
-    return genera_present
-
-
-def number_of_bases_above_threshold(high_quality_base_count, base_count_cutoff=2, base_fraction_cutoff=None):
-    """
-    Finds if a site has at least two bases of  high quality, enough that it can be considered
-    fairly safe to say that base is actually there.
-    :param high_quality_base_count: Dictionary of count of HQ bases at a position where key is base and values is the
-    count of that base.
-    :param base_count_cutoff: Number of bases needed to support multiple allele presence.
-    :param base_fraction_cutoff: Fraction of bases needed to support multiple allele presence.
-    :return: True if site has at least base_count_cutoff/base_fraction_cutoff bases, False otherwise
-    (changeable by user)
-    """
-
-    # make a dict by dictionary comprehension where values are True or False for each base depending on whether the
-    # count meets the threshold.
-    # Method differs depending on whether absolute or fraction cutoff is specified
-    if base_fraction_cutoff:
-        total_hq_base_count = sum(high_quality_base_count.values())
-        bases_above_threshold = {base: float(count)/total_hq_base_count >= base_fraction_cutoff and
-                                 count >= base_count_cutoff for (base, count) in high_quality_base_count.items()}
-    else:
-        bases_above_threshold = {base: count >= base_count_cutoff for (base, count) in high_quality_base_count.items()}
-
-    # True is equal to 1 so sum of the number of Trues in the bases_above_threshold dict is the number of bases
-    # passing threshold
-    return sum(bases_above_threshold.values())
-
-
-def find_if_multibase(column, quality_cutoff, base_cutoff, base_fraction_cutoff):
-    """
-    Finds if a position in a pileup has more than one base present.
-    :param column: A pileupColumn generated by pysam
-    :param quality_cutoff: Desired min phred quality for a base in order to be counted towards a multi-allelic column
-    :param base_cutoff: Minimum number of bases needed to support presence of a base.
-    :param base_fraction_cutoff: Minimum fraction of bases needed to support presence of a base.
-    If specified, noth the base_cutoff and base_fraction_cutoff will have to be met
-    :return: If position has more than one base, a dictionary with counts for the bases. Otherwise, returns
-    empty dictionary
-    """
-    # Sometimes the qualities come out to ridiculously high (>70) values. Looks to be because sometimes reads
-    # are overlapping and the qualities get summed for overlapping bases. Issue opened on pysam.
-    unfiltered_base_qualities = dict()
-    for read in column.pileups:
-        if read.query_position is not None:  # Not entirely sure why this is sometimes None, but it causes bad stuff
-            reference_sequence = read.alignment.get_reference_sequence()
-            previous_position = read.query_position - 1 if read.query_position > 1 else 0
-            next_position = read.query_position + 1  # This causes index errors. Fix at some point soon.
-            # Another stringency check - to make sure that we're actually looking at a point mutation, check that the
-            # base before and after the one we're looking at match the reference. With Nanopore data, lots of indels and
-            # the like cause false positives, so this filters those out.
-            try:  # Need to actually handle this at some point. For now, be lazy
-                previous_reference_base = reference_sequence[previous_position]
-                next_reference_base = reference_sequence[next_position]
-                previous_base = read.alignment.query_sequence[previous_position]
-                next_base = read.alignment.query_sequence[next_position]
-                base = read.alignment.query_sequence[read.query_position]
-                quality = read.alignment.query_qualities[read.query_position]
-                if previous_reference_base == previous_base and next_reference_base == next_base:
-                    if base not in unfiltered_base_qualities:
-                        unfiltered_base_qualities[base] = [quality]
-                    else:
-                        unfiltered_base_qualities[base].append(quality)
-            except IndexError:
-                pass
-    # Now check that at least two bases for each of the bases present high quality.
-    # first remove all low quality bases
-    # Use dictionary comprehension to make a new dictionary where only scores above threshold are kept.
-    # Internally list comprehension is used to filter the list
-    filtered_base_qualities = {base: [score for score in scores if score >= quality_cutoff] for (base, scores) in
-                               unfiltered_base_qualities.items()}
-
-    # Now remove bases that have no high quality scores
-    # Use dictionary comprehension to make a new dictionary where bases that have a non-empty scores list are kept
-    filtered_base_qualities = {base: scores for (base, scores) in filtered_base_qualities.items() if scores}
- 
-    # If we less than two bases with high quality scores, ignore things.
-    if len(filtered_base_qualities) < 2:
-        return dict()
-
-    # Now that filtered_base_qualities only contains bases with more than one HQ base, make just a dict with base
-    # counts with dict comprehension
-    high_quality_base_count = {base: len(scores) for (base, scores) in filtered_base_qualities.items()}
-    
-    if number_of_bases_above_threshold(high_quality_base_count,
-                                       base_count_cutoff=base_cutoff,
-                                       base_fraction_cutoff=base_fraction_cutoff) > 1:
-        logging.debug('base qualities before filtering: {0}'.format(unfiltered_base_qualities))
-        logging.debug('base qualities after filtering: {0}'.format(filtered_base_qualities))
-        logging.debug('SNVs found at position {0}: {1}\n'.format(column.pos, high_quality_base_count))
-        return high_quality_base_count
-    else:
-        # logging.debug('No SNVs\n')
-        return dict()
-
-
-def get_contig_names(fasta_file):
-    """
-    Gets contig names from a fasta file using SeqIO.
-    :param fasta_file: Full path to uncompressed, fasta-formatted file
-    :return: List of contig names.
-    """
-    contig_names = list()
-    for contig in SeqIO.parse(fasta_file, 'fasta'):
-        contig_names.append(contig.id)
-    return contig_names
-
-
-def read_contig(contig_name, bamfile_name, reference_fasta, quality_cutoff=20, base_cutoff=2,
-                base_fraction_cutoff=None, fasta=False):
-    """
-    Examines a contig to find if there are positions where more than one base is present.
-    :param contig_name: Name of contig as a string.
-    :param bamfile_name: Full path to bamfile. Must be sorted/indexed
-    :param reference_fasta: Full path to fasta file that was used to generate the bamfile.
-    :param quality_cutoff: Bases must have at least this phred score to be considered (INT)
-    :param base_cutoff: At least this many bases must support a minor variant (INT)
-    :param base_fraction_cutoff: At least this percentage of bases must support minor variant (FLOAT)
-    :param fasta: Boolean on whether the samples are in FASTA format. Default is False
-    :return: Dictionary of positions where more than one base is present. Keys are contig name, values are positions
-    """
-    bamfile = pysam.AlignmentFile(bamfile_name, 'rb')
-    multibase_position_dict = dict()
-    to_write = list()
-    # If analysing FASTA files, a single base difference is all that is expected
-    if fasta:
-        base_cutoff = 1
-    # These parameters seem to be fairly undocumented with pysam, but I think that they should make the output
-    # that I'm getting to match up with what I'm seeing in Tablet.
-    for column in bamfile.pileup(contig_name,
-                                 stepper='samtools',
-                                 ignore_orphans=False,
-                                 fastafile=pysam.FastaFile(reference_fasta),
-                                 min_base_quality=0):
-
-        base_dict = find_if_multibase(column,
-                                      quality_cutoff=quality_cutoff,
-                                      base_cutoff=base_cutoff,
-                                      base_fraction_cutoff=base_fraction_cutoff)
-
-        if base_dict:
-            # Pysam starts counting at 0, whereas we actually want to start counting at 1.
-            actual_position = column.pos + 1
-            if column.reference_name in multibase_position_dict:
-                multibase_position_dict[column.reference_name].append(actual_position)
-            else:
-                multibase_position_dict[column.reference_name] = [actual_position]
-            to_write.append('{reference},{position},{bases},{coverage}\n'
-                            .format(reference=column.reference_name,
-                                    position=actual_position,
-                                    bases=base_dict_to_string(base_dict),
-                                    coverage=sum(base_dict.values())))
-    bamfile.close()
-    return multibase_position_dict, to_write
-
-
-def find_rmlst_type(kma_report, rmlst_report):
-    """
-    Uses a report generated by KMA to determine what allele is present for each rMLST gene.
-    :param kma_report: The .res report generated by KMA.
-    :param rmlst_report: rMLST report file to write information to.
-    :return: a sorted list of loci present, in format gene_allele
-    """
-    genes_to_use = dict()
-    score_dict = dict()
-    gene_alleles = list()
-    with open(kma_report) as tsvfile:
-        reader = csv.DictReader(tsvfile, delimiter='\t')
-        for row in reader:
-            gene_allele = row['#Template']
-            score = int(row['Score'])
-            gene = gene_allele.split('_')[0]
-            allele = gene_allele.split('_')[1]
-            if gene not in score_dict:
-                score_dict[gene] = score
-                genes_to_use[gene] = allele
-            else:
-                if score > score_dict[gene]:
-                    score_dict[gene] = score
-                    genes_to_use[gene] = allele
-    for gene in genes_to_use:
-        gene_alleles.append(gene + '_' + genes_to_use[gene].replace(' ', ''))
-    gene_alleles = sorted(gene_alleles)
-    with open(rmlst_report, 'w') as f:
-        f.write('Gene,Allele\n')
-        for gene_allele in gene_alleles:
-            gene = gene_allele.split('_')[0]
-            allele = gene_allele.split('_')[1]
-            f.write('{},{}\n'.format(gene, allele))
-    return gene_alleles
-
-
-def base_dict_to_string(base_dict):
-    """
-    Converts a dictionary to a string. {'C': 12, 'A':4} gets converted to C:12;A:4
-    :param base_dict: Dictionary of bases and counts created by find_if_multibase
-    :return: String representing that dictionary.
-    """
-    outstr = ''
-    # First, sort base_dict so that major allele always comes first - makes output report nicer to look at.
-    base_list = sorted(base_dict.items(), key=lambda kv: kv[1], reverse=True)
-    for base in base_list:
-        outstr += '{}:{};'.format(base[0], base[1])
-    return outstr[:-1]
-
-
-def find_total_sequence_length(fasta_file):
-    """
-    Totals up number of bases in a fasta file.
-    :param fasta_file: Path to an uncompressed, fasta-formatted file.
-    :return: Number of total bases in file, as an int.
-    """
-    total_length = 0
-    for sequence in SeqIO.parse(fasta_file, 'fasta'):
-        total_length += len(sequence.seq)
-    return total_length
-
-
-def estimate_percent_contamination(contamination_report_file):
-    """
-    Estimates the percent contamination of a sample (and standard deviation).
-    :param contamination_report_file: File created by read_contig,
-    :return: Estimated percent contamination and standard deviation.
-    """
-    contam_levels = list()
-    with open(contamination_report_file) as csvfile:
-        reader = csv.DictReader(csvfile)
-        for row in reader:
-            lowest_count = 99999
-            base_counts = row['Bases'].split(';')
-            for count in base_counts:
-                num_bases = int(count.split(':')[1])
-                if num_bases < lowest_count:
-                    lowest_count = num_bases
-            total_coverage = int(row['Coverage'])
-            contam_levels.append(lowest_count*100/total_coverage)
-    return '%.2f' % (np.mean(contam_levels)), '%.2f' % np.std(contam_levels)
-
-
-def find_contamination(pair, output_folder, databases_folder, forward_id='_R1', threads=1, keep_files=False,
-                       quality_cutoff=20, base_cutoff=2, base_fraction_cutoff=0.05, cgmlst_db=None, xmx=None,
-                       tmpdir=None, data_type='Illumina', use_rmlst=False, cross_details=False, min_matching_hashes=40,
-                       fasta=False):
-    """
-    This needs some documentation fairly badly, so here we go.
-    :param pair: This has become a misnomer. If the input reads are actually paired, needs to be a list
-    with the full filepath to forward reads at index 0 and full path to reverse reads at index 1.
-    If reads are unpaired, should be a list of length 1 with the only entry being the full filepath to read set.
-    :param output_folder: Folder where outputs (confindr log and report, and other stuff) will be stored.
-    This will be created if it does not exist. (I think - should write a test that double checks this).
-    :param databases_folder: Full path to folder where ConFindr's databases live. These files can be
-    downloaded from figshare in .tar.gz format (https://ndownloader.figshare.com/files/11864267), and
-    will be automatically downloaded if the script is run from the command line.
-    :param forward_id: Identifier that marks reads as being in the forward direction for paired reads.
-    Defaults to _R1
-    :param threads: Number of threads to run analyses with. All parts of this pipeline scale pretty well,
-    so more is better.
-    :param keep_files: Boolean that says whether or not to keep temporary files.
-    :param quality_cutoff: Integer of the phred score required to have a base count towards a multiallelic site.
-    :param base_cutoff: Integer of number of bases needed to have a base be part of a multiallelic site.
-    :param base_fraction_cutoff: Float of fraction of bases needed to have a base be part of a multiallelic site.
-    If specified will be used in parallel with base_cutoff
-    :param cgmlst_db: if None, we're using rMLST, if True, using some sort of custom cgMLST database. This requires some
-    custom parameters.
-    :param xmx: if None, BBTools will use auto memory detection. If string, BBTools will use what's specified as their
-    memory request.
-    :param tmpdir: if None, any genus-specifc databases that need to be created will be written to ConFindr DB location.
-    :param data_type: Either Illumina or Nanopore, depending on what type your reads are. (STR)
-    :param use_rmlst: If False, use cgderived data instead of rMLST where possible. If True, always use rMLST. (BOOL)
-    :param cross_details: If False, stop workflow when cross contamination is detected. If True, continue so estimates
-    of percent contamination can be found (BOOL)
-    :param min_matching_hashes: Minimum number of matching hashes in a MASH screen in order for a genus to be
-    considered present in a sample. Default is 40
-    :param fasta: Boolean on whether the samples are in FASTA format. Default is False
-    """
-    if os.path.isfile(os.path.join(databases_folder, 'download_date.txt')):
-        with open(os.path.join(databases_folder, 'download_date.txt')) as f:
-            database_download_date = f.readline().rstrip()
-    else:
-        database_download_date = 'ND'
-    log = os.path.join(output_folder, 'confindr_log.txt')
-    if len(pair) == 2:
-        sample_name = os.path.split(pair[0])[-1].split(forward_id)[0]
-        paired = True
-        logging.debug('Sample is paired. Sample name is {}'.format(sample_name))
-    else:
-        sample_name = os.path.split(pair[0])[-1].split('.')[0]
-        paired = False
-        logging.debug('Sample is unpaired. Sample name is {}'.format(sample_name))
-    sample_tmp_dir = os.path.join(output_folder, sample_name)
-    if not os.path.isdir(sample_tmp_dir):
-        os.makedirs(sample_tmp_dir)
-
-    logging.info('Checking for cross-species contamination...')
-    if paired:
-        genus = find_cross_contamination(databases_folder,
-                                         reads=pair,
-                                         tmpdir=sample_tmp_dir,
-                                         log=log,
-                                         threads=threads,
-                                         min_matching_hashes=min_matching_hashes)
-    else:
-        genus = find_cross_contamination(databases_folder,
-                                         reads=pair[0],
-                                         tmpdir=sample_tmp_dir,
-                                         log=log,
-                                         threads=threads,
-                                         min_matching_hashes=min_matching_hashes)
-    if len(genus.split(':')) > 1:
-        if not cross_details:
-            write_output(output_report=os.path.join(output_folder, 'confindr_report.csv'),
-                         sample_name=sample_name,
-                         multi_positions=0,
-                         genus=genus,
-                         percent_contam='ND',
-                         contam_stddev='ND',
-                         total_gene_length=0,
-                         database_download_date=database_download_date)
-            logging.info('Found cross-contamination! Skipping rest of analysis...\n')
-            if keep_files is False:
-                shutil.rmtree(sample_tmp_dir)
-            return
-    # Setup genus-specific databases, if necessary.
-    if cgmlst_db is not None:
-        # Sanity check that the DB specified is actually a file, otherwise, quit with appropriate error message.
-        if not os.path.isfile(cgmlst_db):
-            logging.error('ERROR: Specified cgMLST file ({}) does not exist. Please check the path and try again.'
-                          .format(cgmlst_db))
-            quit(code=1)
-        sample_database = cgmlst_db
-    else:
-        db_folder = databases_folder if tmpdir is None else tmpdir
-        if not os.path.isdir(db_folder):
-            os.makedirs(db_folder)
-        if genus != 'ND':
-            # Logic here is as follows: users can either have both rMLST databases, which cover all of bacteria,
-            # cgmlst-derived databases, which cover only Escherichia, Salmonella, and Listeria (may add more at some
-            # point), or they can have both. They can also set priority to either always use rMLST, or to use my
-            # core-genome derived stuff and fall back on rMLST if they're trying to look at a genus I haven't created
-            # a scheme for.
-            #
-            if len(genus.split(':')) > 1:
-                predominant_genus = genus.split(':')[0]
-            else:
-                predominant_genus = genus
-            # In the event rmlst databases have priority, always use them.
-            if use_rmlst is True:
-                sample_database = os.path.join(db_folder, '{}_db.fasta'.format(predominant_genus))
-                if not os.path.isfile(sample_database):
-
-                    if os.path.isfile(os.path.join(db_folder, 'gene_allele.txt')) and \
-                            os.path.isfile(os.path.join(db_folder, 'rMLST_combined.fasta')):
-                        logging.info('Setting up rMLST genus-specific database for genus {}...'
-                                     .format(predominant_genus))
-                        allele_list = find_genusspecific_allele_list(os.path.join(db_folder, 'gene_allele.txt'),
-                                                                     predominant_genus)
-                        # Create the allele-specific database
-                        setup_allelespecific_database(fasta_file=sample_database,
-                                                      database_folder=db_folder,
-                                                      allele_list=allele_list)
-            else:
-                # Check if a cgderived database is available. If not, try to use rMLST database.
-                sample_database = os.path.join(db_folder, '{}_db_cgderived.fasta'.format(predominant_genus))
-                if not os.path.isfile(sample_database):
-                    sample_database = os.path.join(db_folder, '{}_db.fasta'.format(predominant_genus))
-                    # Create genus specific database if it doesn't already exist and we have the necessary rMLST files.
-                    if os.path.isfile(os.path.join(db_folder, 'rMLST_combined.fasta')) and \
-                            os.path.isfile(os.path.join(db_folder, 'gene_allele.txt')) and not \
-                            os.path.isfile(sample_database):
-                        logging.info('Setting up core genome genus-specific database for genus {}...'
-                                     .format(predominant_genus))
-                        allele_list = find_genusspecific_allele_list(os.path.join(db_folder, 'gene_allele.txt'),
-                                                                     predominant_genus)
-                        setup_allelespecific_database(fasta_file=sample_database,
-                                                      database_folder=db_folder,
-                                                      allele_list=allele_list)
-
-        else:
-            sample_database = os.path.join(db_folder, 'rMLST_combined.fasta')
-
-    # If a user has gotten to this point and they don't have any database available to do analysis because
-    # they don't have rMLST downloaded and we don't have a cg-derived database available, boot them with a helpful
-    # message.
-    if not os.path.isfile(sample_database):
-        write_output(output_report=os.path.join(output_folder, 'confindr_report.csv'),
-                     sample_name=sample_name,
-                     multi_positions=0,
-                     genus=genus,
-                     percent_contam='ND',
-                     contam_stddev='ND',
-                     total_gene_length=0,
-                     database_download_date=database_download_date)
-        logging.info('Did not find databases for genus {genus}. You can download the rMLST database to get access to '
-                     'all genera (see https://olc-bioinformatics.github.io/ConFindr/install/). Alternatively, if you '
-                     'have a high-quality core-genome derived database for your genome of interest, we would be happy '
-                     'to add it - open an issue at https://github.com/OLC-Bioinformatics/ConFindr/issues with the '
-                     'title "Add genus-specific database: {genus}"\n'.format(genus=genus))
-        if keep_files is False:
-            shutil.rmtree(sample_tmp_dir)
-        return
-
-    # Extract rMLST reads and quality trim.
-    logging.info('Extracting conserved core genes...')
-    if paired:
-        if xmx is None:
-            out, err, cmd = bbtools.bbduk_bait(reference=sample_database,
-                                               forward_in=pair[0],
-                                               reverse_in=pair[1],
-                                               forward_out=os.path.join(sample_tmp_dir, 'rmlst_R1.fastq.gz'),
-                                               reverse_out=os.path.join(sample_tmp_dir, 'rmlst_R2.fastq.gz'),
-                                               threads=threads,
-                                               returncmd=True)
-        else:
-            out, err, cmd = bbtools.bbduk_bait(reference=sample_database,
-                                               forward_in=pair[0],
-                                               reverse_in=pair[1],
-                                               forward_out=os.path.join(sample_tmp_dir, 'rmlst_R1.fastq.gz'),
-                                               reverse_out=os.path.join(sample_tmp_dir, 'rmlst_R2.fastq.gz'),
-                                               threads=threads,
-                                               Xmx=xmx,
-                                               returncmd=True)
-    else:
-        if data_type == 'Nanopore' or fasta:
-            forward_out = os.path.join(sample_tmp_dir, 'trimmed.fastq.gz')
-        else:
-            forward_out = os.path.join(sample_tmp_dir, 'rmlst.fastq.gz')
-        if xmx is None:
-            out, err, cmd = bbtools.bbduk_bait(reference=sample_database, forward_in=pair[0],
-                                               forward_out=forward_out,
-                                               returncmd=True, threads=threads)
-        else:
-            out, err, cmd = bbtools.bbduk_bait(reference=sample_database, forward_in=pair[0],
-                                               forward_out=forward_out, Xmx=xmx,
-                                               returncmd=True, threads=threads)
-    write_to_logfile(log, out, err, cmd)
-    logging.info('Quality trimming...')
-    if data_type == 'Illumina':
-        if paired:
-            if xmx is None:
-                out, err, cmd = bbtools.bbduk_trim(forward_in=os.path.join(sample_tmp_dir, 'rmlst_R1.fastq.gz'),
-                                                   reverse_in=os.path.join(sample_tmp_dir, 'rmlst_R2.fastq.gz'),
-                                                   forward_out=os.path.join(sample_tmp_dir, 'trimmed_R1.fastq.gz'),
-                                                   reverse_out=os.path.join(sample_tmp_dir, 'trimmed_R2.fastq.gz'),
-                                                   threads=str(threads), returncmd=True)
-            else:
-                out, err, cmd = bbtools.bbduk_trim(forward_in=os.path.join(sample_tmp_dir, 'rmlst_R1.fastq.gz'),
-                                                   reverse_in=os.path.join(sample_tmp_dir, 'rmlst_R2.fastq.gz'),
-                                                   forward_out=os.path.join(sample_tmp_dir, 'trimmed_R1.fastq.gz'),
-                                                   reverse_out=os.path.join(sample_tmp_dir, 'trimmed_R2.fastq.gz'),
-                                                   Xmx=xmx,
-                                                   threads=str(threads),
-                                                   returncmd=True)
-
-        else:
-            if not fasta:
-                if xmx is None:
-                    out, err, cmd = bbtools.bbduk_trim(forward_in=os.path.join(sample_tmp_dir, 'rmlst.fastq.gz'),
-                                                       forward_out=os.path.join(sample_tmp_dir, 'trimmed.fastq.gz'),
-                                                       returncmd=True,
-                                                       threads=threads)
-                else:
-                    out, err, cmd = bbtools.bbduk_trim(forward_in=os.path.join(sample_tmp_dir, 'rmlst.fastq.gz'),
-                                                       forward_out=os.path.join(sample_tmp_dir, 'trimmed.fastq.gz'),
-                                                       returncmd=True,
-                                                       threads=threads,
-                                                       Xmx=xmx)
-        write_to_logfile(log, out, err, cmd)
-
-    logging.info('Detecting contamination...')
-    # Now do mapping in two steps - first, map reads back to database with ambiguous reads matching all - this
-    # will be used to get a count of number of reads aligned to each gene/allele so we can create a custom rmlst file
-    # with only the most likely allele for each gene.
-    if not os.path.isfile(sample_database + '.fai'):  # Don't bother re-indexing, this only needs to happen once.
-        pysam.faidx(sample_database)
-    kma_database = sample_database.replace('.fasta', '') + '_kma'
-    kma_report = os.path.join(sample_tmp_dir, 'kma_rmlst')
-    if not os.path.isfile(kma_database + '.name'):  # The .name is one of the files KMA creates when making a database.
-        logging.info('Since this is the first time you are using this database, it needs to be indexed by KMA. '
-                     'This might take a while')
-        cmd = 'kma index -i {} -o {}'.format(sample_database, kma_database)  # NOTE: Need KMA >=1.2.0 for this to work.
-        out, err = run_cmd(cmd)
-        write_to_logfile(log, out, err, cmd)
-
-    # Run KMA.
-    if paired:
-        cmd = 'kma -ipe {forward_in} {reverse_in} -t_db {kma_database} -o {kma_report} ' \
-              '-t {threads}'.format(forward_in=os.path.join(sample_tmp_dir, 'trimmed_R1.fastq.gz'),
-                                    reverse_in=os.path.join(sample_tmp_dir, 'trimmed_R2.fastq.gz'),
-                                    kma_database=kma_database,
-                                    kma_report=kma_report,
-                                    threads=threads)
-        out, err = run_cmd(cmd)
-        write_to_logfile(log, out, err, cmd)
-    else:
-        if data_type == 'Illumina':
-            # Use the FASTA file (rather than the readsd) as the input
-            if fasta:
-                cmd = 'kma -i {input_reads} -t_db {kma_database} -mem_mode -ID 100 -ConClave 2 -ex_mode ' \
-                      '-o {kma_report} -t {threads}'\
-                    .format(input_reads=pair[0],
-                            kma_database=kma_database,
-                            kma_report=kma_report,
-                            threads=threads)
-            else:
-                cmd = 'kma -i {input_reads} -t_db {kma_database} -o {kma_report} ' \
-                      '-t {threads}'.format(input_reads=os.path.join(sample_tmp_dir, 'trimmed.fastq.gz'),
-                                            kma_database=kma_database,
-                                            kma_report=kma_report,
-                                            threads=threads)
-        else:
-            # Recommended Nanopore settings from KMA repo: https://bitbucket.org/genomicepidemiology/kma
-            cmd = 'kma -i {input_reads} -t_db {kma_database} -o {kma_report} -mem_mode -mp 20 -mrs 0.0 -bcNano ' \
-                  '-t {threads}'.format(input_reads=os.path.join(sample_tmp_dir, 'trimmed.fastq.gz'),
-                                        kma_database=kma_database,
-                                        kma_report=kma_report,
-                                        threads=threads)
-        out, err = run_cmd(cmd)
-        write_to_logfile(log, out, err, cmd)
-
-    rmlst_report = os.path.join(output_folder, sample_name + '_rmlst.csv')
-    gene_alleles = find_rmlst_type(kma_report=kma_report + '.res',
-                                   rmlst_report=rmlst_report)
-
-    with open(os.path.join(sample_tmp_dir, 'rmlst.fasta'), 'w') as f:
-        for contig in SeqIO.parse(sample_database, 'fasta'):
-            if contig.id in gene_alleles:
-                f.write('>{}\n'.format(contig.id))
-                f.write(str(contig.seq) + '\n')
-
-    rmlst_gene_length = find_total_sequence_length(os.path.join(sample_tmp_dir, 'rmlst.fasta'))
-    logging.debug('Total gene length is {}'.format(rmlst_gene_length))
-    pysam_pass = True
-    # Second step of mapping - Do a mapping of our baited reads against a fasta file that has only one allele per
-    # rMLST gene.
-    try:
-        pysam.faidx(os.path.join(sample_tmp_dir, 'rmlst.fasta'))
-        if paired:
-            cmd = 'bbmap.sh ref={ref} in={forward_in} in2={reverse_in} out={outbam} threads={threads} mdtag ' \
-                  'nodisk'.format(ref=os.path.join(sample_tmp_dir, 'rmlst.fasta'),
-                                  forward_in=os.path.join(sample_tmp_dir, 'trimmed_R1.fastq.gz'),
-                                  reverse_in=os.path.join(sample_tmp_dir, 'trimmed_R2.fastq.gz'),
-                                  outbam=os.path.join(sample_tmp_dir, 'out_2.bam'),
-                                  threads=threads)
-            if cgmlst_db is not None:
-                # Lots of core genes seem to have relatives within a genome that are at ~70 percent identity. This means
-                # that reads that shouldn't map do, and cause false positives. Adding in this sub-filter means that
-                # reads can only have one mismatch, so they actually have to be from the right gene for this to work.
-                cmd += ' subfilter=1'
-            if xmx:
-                cmd += ' -Xmx{}'.format(xmx)
-            out, err = run_cmd(cmd)
-            write_to_logfile(log, out, err, cmd)
-        else:
-            #
-            if data_type == 'Illumina' and not fasta:
-                cmd = 'bbmap.sh ref={ref} in={forward_in} out={outbam} threads={threads} mdtag ' \
-                      'nodisk'.format(ref=os.path.join(sample_tmp_dir, 'rmlst.fasta'),
-                                      forward_in=os.path.join(sample_tmp_dir, 'trimmed.fastq.gz'),
-                                      outbam=os.path.join(sample_tmp_dir, 'out_2.bam'),
-                                      threads=threads)
-                if cgmlst_db is not None:
-                    # Core genes can have relatives within a genome that are at ~70 percent identity. This means
-                    # that reads that shouldn't map do, and cause false positives. Adding in this sub-filter means that
-                    # reads can only have one mismatch, so they have to be from the right gene for this to work.
-                    cmd += ' subfilter=1'
-                if xmx:
-                    cmd += ' -Xmx{}'.format(xmx)
-                out, err = run_cmd(cmd)
-                write_to_logfile(log, out, err, cmd)
-            else:
-                cmd = 'minimap2 --MD -t {threads} -ax map-ont {ref} {reads} ' \
-                      '> {outsam}'.format(ref=os.path.join(sample_tmp_dir, 'rmlst.fasta'),
-                                          reads=os.path.join(sample_tmp_dir, 'trimmed.fastq.gz'),
-                                          outsam=os.path.join(sample_tmp_dir, 'out_2.sam'),
-                                          threads=threads)
-                out, err = run_cmd(cmd)
-                write_to_logfile(log, out, err, cmd)
-                outbam = os.path.join(sample_tmp_dir, 'out_2.bam')
-                # Apparently have to perform equivalent of a touch on this file for this to work.
-                fh = open(outbam, 'w')
-                fh.close()
-                pysam.view('-b', '-o', outbam, os.path.join(sample_tmp_dir, 'out_2.sam'), save_stdout=outbam)
-        pysam.sort('-o', os.path.join(sample_tmp_dir, 'contamination.bam'), os.path.join(sample_tmp_dir, 'out_2.bam'))
-        pysam.index(os.path.join(sample_tmp_dir, 'contamination.bam'))
-        # Now find number of multi-positions for each rMLST gene/allele combination
-        multi_positions = 0
-
-        # Run the BAM parsing in parallel! Some refactoring of the code would likely be a good idea so this
-        # isn't quite so ugly, but it works.
-        p = multiprocessing.Pool(processes=threads)
-        bamfile_list = [os.path.join(sample_tmp_dir, 'contamination.bam')] * len(gene_alleles)
-        # bamfile_list = [os.path.join(sample_tmp_dir, 'rmlst.bam')] * len(gene_alleles)
-        reference_fasta_list = [os.path.join(sample_tmp_dir, 'rmlst.fasta')] * len(gene_alleles)
-        fasta_list = [fasta] * len(gene_alleles)
-        quality_cutoff_list = [quality_cutoff] * len(gene_alleles)
-        base_cutoff_list = [base_cutoff] * len(gene_alleles)
-        base_fraction_list = [base_fraction_cutoff] * len(gene_alleles)
-        multibase_dict_list = list()
-        report_write_list = list()
-        for multibase_dict, report_write in p.starmap(read_contig, zip(gene_alleles, bamfile_list, reference_fasta_list,
-                                                                       quality_cutoff_list, base_cutoff_list,
-                                                                       base_fraction_list, fasta_list), chunksize=1):
-            multibase_dict_list.append(multibase_dict)
-            report_write_list.append(report_write)
-        p.close()
-        p.join()
-    except SamtoolsError:
-        pysam_pass = False
-        multi_positions = 0
-        multibase_dict_list = list()
-        report_write_list = list()
-    # Write out report info.
-    report_file = os.path.join(output_folder, sample_name + '_contamination.csv')
-    with open(report_file, 'w') as r:
-        r.write('{reference},{position},{bases},{coverage}\n'.format(reference='Gene',
-                                                                     position='Position',
-                                                                     bases='Bases',
-                                                                     coverage='Coverage'))
-        for item in report_write_list:
-            for contamination_info in item:
-                r.write(contamination_info)
-
-    # Total up the number of multibase positions.
-    for multibase_position_dict in multibase_dict_list:
-        multi_positions += sum([len(snp_positions) for snp_positions in multibase_position_dict.values()])
-    if cgmlst_db is None:
-        snp_cutoff = int(rmlst_gene_length/10000) + 1
-    elif fasta:
-        snp_cutoff = 1
-    else:
-        snp_cutoff = 10
-    if multi_positions >= snp_cutoff:
-        percent_contam, contam_stddev = estimate_percent_contamination(contamination_report_file=report_file)
-    else:
-        percent_contam = 0
-        contam_stddev = 0
-    logging.info('Done! Number of contaminating SNVs found: {}\n'.format(multi_positions))
-    write_output(output_report=os.path.join(output_folder, 'confindr_report.csv'),
-                 sample_name=sample_name,
-                 multi_positions=multi_positions,
-                 genus=genus,
-                 percent_contam=percent_contam,
-                 contam_stddev=contam_stddev,
-                 total_gene_length=rmlst_gene_length,
-                 snp_cutoff=snp_cutoff,
-                 database_download_date=database_download_date,
-                 pysam_pass=pysam_pass)
-    if keep_files is False:
-        shutil.rmtree(sample_tmp_dir)
-
-
-def write_output(output_report, sample_name, multi_positions, genus, percent_contam, contam_stddev, total_gene_length,
-                 database_download_date, snp_cutoff=3, pysam_pass=True):
-    """
-    Function that writes the output generated by ConFindr to a report file. Appends to a file that already exists,
-    or creates the file if it doesn't already exist.
-    :param output_report: Path to CSV output report file. Should have headers SampleName,Genus,NumContamSNVs,
-    ContamStatus,PercentContam, and PercentContamStandardDeviation, in that order.
-    :param sample_name: string - name of sample
-    :param multi_positions: integer - number of positions that were found to have more than one base present.
-    :param genus: string - The genus of your sample
-    :param percent_contam: float - Estimated percentage contamination
-    :param contam_stddev: float - Standard deviation of percentage contamination
-    :param total_gene_length: integer - number of bases examined to make a contamination call.
-    :param database_download_date:
-    :param snp_cutoff: Number of cSNVs to use to call a sample contaminated. Default 3. (INT)
-    :param pysam_pass: Boolean of whether pysam encountered an error
-    """
-    # If the report file hasn't been created, make it, with appropriate header.
-    if not os.path.isfile(output_report):
-        with open(os.path.join(output_report), 'w') as f:
-            f.write('Sample,Genus,NumContamSNVs,ContamStatus,PercentContam,PercentContamStandardDeviation,'
-                    'BasesExamined,DatabaseDownloadDate\n')
-    if pysam_pass:
-        if multi_positions >= snp_cutoff or len(genus.split(':')) > 1:
-            contaminated = True
-        else:
-            contaminated = False
-    else:
-        contaminated = 'Pysam SamtoolsError'
-        multi_positions = 'ND'
-        percent_contam = 'ND'
-        contam_stddev = 'ND'
-    with open(output_report, 'a+') as f:
-        f.write('{samplename},{genus},{numcontamsnvs},'
-                '{contamstatus},{percent_contam},{contam_stddev},'
-                '{gene_length},{database_download_date}\n'.format(samplename=sample_name,
-                                                                  genus=genus,
-                                                                  numcontamsnvs=multi_positions,
-                                                                  contamstatus=contaminated,
-                                                                  percent_contam=percent_contam,
-                                                                  contam_stddev=contam_stddev,
-                                                                  gene_length=total_gene_length,
-                                                                  database_download_date=database_download_date))
-
-
-def check_for_databases_and_download(database_location):
-    # Check for the files necessary - should have rMLST_combined.fasta, gene_allele.txt, profiles.txt, and refseq.msh
-    necessary_files = ['Escherichia_db_cgderived.fasta', 'Listeria_db_cgderived.fasta',
-                       'Salmonella_db_cgderived.fasta', 'refseq.msh']
-    optional_files = ['rMLST_combined.fasta', 'gene_allele.txt', 'profiles.txt']
-    all_files_present = True
-    for necessary_file in necessary_files:
-        if not os.path.isfile(os.path.join(database_location, necessary_file)):
-            logging.warning('Could not find {}'.format(necessary_file))
-            all_files_present = False
-
-    if not all_files_present:
-        logging.warning('Databases not present - downloading basic databases now...')
-        if not os.path.isdir(database_location):
-            os.makedirs(database_location)
-        download_mash_sketch(database_location)
-        download_cgmlst_derived_data(database_location)
-
-    optional_files_present = True
-    for optional_file in optional_files:
-        if not os.path.isfile(os.path.join(database_location, optional_file)):
-            optional_files_present = False
-    if not optional_files_present:
-        logging.warning('Did not find rMLST databases, if you want to use ConFindr on genera other than Listeria, '
-                        'Salmonella, and Escherichia, you\'ll need to download them. Instructions are available at '
-                        'https://olc-bioinformatics.github.io/ConFindr/install/#downloading-confindr-databases\n')
-
-
-def check_valid_base_fraction(base_fraction):
-    """
-    Checks that base fraction specified is either None, and therefore won't be used, or is between 0 and 1.
-    :param base_fraction: Base fraction, which should be either None or a float.
-    :return: True if base fraction is valid, False if not.
-    """
-    if base_fraction is None:
-        return True
-    if 0 <= base_fraction <= 1:
-        return True
-    else:
-        return False
-
-
-def check_acceptable_xmx(xmx_string):
-    """
-    BBTools can have their memory set manually. This will check that the memory setting is actually valid
-    :param xmx_string: The users requested XMX, as a string.
-    :return: True if the Xmx string will be accepted by BBTools, otherwise false.
-    """
-    acceptable_xmx = True
-    acceptable_suffixes = ['K', 'M', 'G']
-    if xmx_string[-1].upper() not in acceptable_suffixes:
-        acceptable_xmx = False
-        logging.error('ERROR: Memory must be specified as K (kilobytes), M (megabytes), or G (gigabytes). '
-                      'Your specified suffix was {}.'.format(xmx_string[-1]))
-    if '.' in xmx_string:
-        acceptable_xmx = False
-        logging.error('ERROR: Xmx strings must be integers, floating point numbers are not accepted.')
-    if not str.isdigit(xmx_string[:-1]):
-        acceptable_xmx = False
-        logging.error('ERROR: The amount of memory requested was not an integer.')
-    return acceptable_xmx
->>>>>>> dee202c0
 
 
 def confindr(args):
@@ -1081,7 +117,7 @@
                          database_download_date='ND')
             logging.warning('Encountered error when attempting to run ConFindr on sample '
                             '{sample}. Skipping...'.format(sample=sample_name))
-            logging.warning('Error encounted was:\n{}'.format(traceback.format_exc()))
+            logging.warning('Error encountered was:\n{}'.format(traceback.format_exc()))
             if args.keep_files is False:
                 shutil.rmtree(os.path.join(args.output_name, sample_name))
     if args.keep_files is False and args.tmp is not None:
